import asyncio
<<<<<<< HEAD
import base64
import statistics  # 导入 statistics 模块
=======
>>>>>>> c641ea24
import time
import traceback
from random import random
from typing import List, Optional  # 导入 Optional
from maim_message import UserInfo, Seg
from src.common.logger_manager import get_logger
from src.chat.heart_flow.utils_chat import get_chat_type_and_target_info
from src.manager.mood_manager import mood_manager
from src.chat.message_receive.chat_stream import ChatStream, chat_manager
from src.person_info.relationship_manager import relationship_manager
from src.chat.utils.info_catcher import info_catcher_manager
from src.chat.utils.timer_calculator import Timer
from src.chat.utils.prompt_builder import global_prompt_manager
from .normal_chat_generator import NormalChatGenerator
from ..message_receive.message import MessageSending, MessageRecv, MessageThinking, MessageSet
from src.chat.message_receive.message_sender import message_manager
from src.chat.utils.emoji_manager import chat_emoji_manager
from src.chat.normal_chat.willing.willing_manager import willing_manager
from src.chat.normal_chat.normal_chat_utils import get_recent_message_stats
from src.config.config import global_config

logger = get_logger("normal_chat")


class NormalChat:
    def __init__(self, chat_stream: ChatStream, interest_dict: dict = None, on_switch_to_focus_callback=None):
        """初始化 NormalChat 实例。只进行同步操作。"""

        self.chat_stream = chat_stream
        self.stream_id = chat_stream.stream_id
        self.stream_name = chat_manager.get_stream_name(self.stream_id) or self.stream_id

        # Interest dict
        self.interest_dict = interest_dict

        self.is_group_chat: bool = False
        self.chat_target_info: Optional[dict] = None

        self.willing_amplifier = 1
        self.start_time = time.time()

        # Other sync initializations
        self.gpt = NormalChatGenerator()
        self.mood_manager = mood_manager
        self.start_time = time.time()
        self._chat_task: Optional[asyncio.Task] = None
        self._initialized = False  # Track initialization status

        # 记录最近的回复内容，每项包含: {time, user_message, response, is_mentioned, is_reference_reply}
        self.recent_replies = []
        self.max_replies_history = 20  # 最多保存最近20条回复记录

        # 添加回调函数，用于在满足条件时通知切换到focus_chat模式
        self.on_switch_to_focus_callback = on_switch_to_focus_callback

        self._disabled = False  # 增加停用标志

    async def initialize(self):
        """异步初始化，获取聊天类型和目标信息。"""
        if self._initialized:
            return

        self.is_group_chat, self.chat_target_info = await get_chat_type_and_target_info(self.stream_id)
        self.stream_name = chat_manager.get_stream_name(self.stream_id) or self.stream_id
        self._initialized = True
        logger.debug(f"[{self.stream_name}] NormalChat 初始化完成 (异步部分)。")

    # 改为实例方法
    async def _create_thinking_message(self, message: MessageRecv, timestamp: Optional[float] = None) -> str:
        """创建思考消息"""
        messageinfo = message.message_info

        bot_user_info = UserInfo(
            user_id=global_config.bot.qq_account,
            user_nickname=global_config.bot.nickname,
            platform=messageinfo.platform,
        )

        thinking_time_point = round(time.time(), 2)
        thinking_id = "mt" + str(thinking_time_point)
        thinking_message = MessageThinking(
            message_id=thinking_id,
            chat_stream=self.chat_stream,
            bot_user_info=bot_user_info,
            reply=message,
            thinking_start_time=thinking_time_point,
            timestamp=timestamp if timestamp is not None else None,
        )

        await message_manager.add_message(thinking_message)
        return thinking_id

    # 改为实例方法
    async def _add_messages_to_manager(
        self, message: MessageRecv, response_set: List[str], thinking_id
    ) -> Optional[MessageSending]:
        """发送回复消息"""
        container = await message_manager.get_container(self.stream_id)  # 使用 self.stream_id
        thinking_message = None

        for msg in container.messages[:]:
            if isinstance(msg, MessageThinking) and msg.message_info.message_id == thinking_id:
                thinking_message = msg
                container.messages.remove(msg)
                break

        if not thinking_message:
            logger.warning(f"[{self.stream_name}] 未找到对应的思考消息 {thinking_id}，可能已超时被移除")
            return None

        thinking_start_time = thinking_message.thinking_start_time
        message_set = MessageSet(self.chat_stream, thinking_id)  # 使用 self.chat_stream

        mark_head = False
        first_bot_msg = None
        for msg in response_set:
            if global_config.experimental.debug_show_chat_mode:
                msg += "ⁿ"
            message_segment = Seg(type="text", data=msg)
            bot_message = MessageSending(
                message_id=thinking_id,
                chat_stream=self.chat_stream,  # 使用 self.chat_stream
                bot_user_info=UserInfo(
                    user_id=global_config.bot.qq_account,
                    user_nickname=global_config.bot.nickname,
                    platform=message.message_info.platform,
                ),
                sender_info=message.message_info.user_info,
                message_segment=message_segment,
                reply=message,
                is_head=not mark_head,
                is_emoji=False,
                thinking_start_time=thinking_start_time,
                apply_set_reply_logic=True,
            )
            if not mark_head:
                mark_head = True
                first_bot_msg = bot_message
            message_set.add_message(bot_message)

        await message_manager.add_message(message_set)

        return first_bot_msg

    # 改为实例方法
    async def _handle_emoji(self, message: MessageRecv, response: str):
        """处理表情包"""
        if random() < global_config.normal_chat.emoji_chance:
            emoji_bytes = chat_emoji_manager.search_emoji_for_text(response)
            if emoji_bytes:
                emoji_cq = base64.b64encode(emoji_bytes).decode("utf-8")

                thinking_time_point = round(message.message_info.time, 2)

                message_segment = Seg(type="emoji", data=emoji_cq)
                bot_message = MessageSending(
                    message_id="mt" + str(thinking_time_point),
                    chat_stream=self.chat_stream,  # 使用 self.chat_stream
                    bot_user_info=UserInfo(
                        user_id=global_config.bot.qq_account,
                        user_nickname=global_config.bot.nickname,
                        platform=message.message_info.platform,
                    ),
                    sender_info=message.message_info.user_info,
                    message_segment=message_segment,
                    reply=message,
                    is_head=False,
                    is_emoji=True,
                    apply_set_reply_logic=True,
                )
                await message_manager.add_message(bot_message)

    # 改为实例方法 (虽然它只用 message.chat_stream, 但逻辑上属于实例)
    async def _update_relationship(self, message: MessageRecv, response_set):
        """更新关系情绪"""
        ori_response = ",".join(response_set)
        stance, emotion = await self.gpt._get_emotion_tags(ori_response, message.processed_plain_text)
        user_info = message.message_info.user_info
        platform = user_info.platform
        await relationship_manager.calculate_update_relationship_value(
            user_info,
            platform,
            label=emotion,
            stance=stance,  # 使用 self.chat_stream
        )
        self.mood_manager.update_mood_from_emotion(emotion, global_config.mood.mood_intensity_factor)

    async def _reply_interested_message(self) -> None:
        """
        后台任务方法，轮询当前实例关联chat的兴趣消息
        通常由start_monitoring_interest()启动
        """
        while True:
            async with global_prompt_manager.async_message_scope(self.chat_stream.context.get_template_name()):
                await asyncio.sleep(0.5)  # 每秒检查一次
                # 检查任务是否已被取消
                if self._chat_task is None or self._chat_task.cancelled():
                    logger.info(f"[{self.stream_name}] 兴趣监控任务被取消或置空，退出")
                    break

                items_to_process = list(self.interest_dict.items())
                if not items_to_process:
                    continue

                # 处理每条兴趣消息
                for msg_id, (message, interest_value, is_mentioned) in items_to_process:
                    try:
                        # 处理消息
                        if time.time() - self.start_time > 600:
                            self.adjust_reply_frequency(duration=600 / 60)
                        else:
                            self.adjust_reply_frequency(duration=(time.time() - self.start_time) / 60)

                        await self.normal_response(
                            message=message,
                            is_mentioned=is_mentioned,
                            interested_rate=interest_value * self.willing_amplifier,
                            rewind_response=False,
                        )
                    except Exception as e:
                        logger.error(f"[{self.stream_name}] 处理兴趣消息{msg_id}时出错: {e}\n{traceback.format_exc()}")
                    finally:
                        self.interest_dict.pop(msg_id, None)

    # 改为实例方法, 移除 chat 参数
    async def normal_response(
        self, message: MessageRecv, is_mentioned: bool, interested_rate: float, rewind_response: bool = False
    ) -> None:
        # 新增：如果已停用，直接返回
        if self._disabled:
            logger.info(f"[{self.stream_name}] 已停用，忽略 normal_response。")
            return

        timing_results = {}
        reply_probability = 1.0 if is_mentioned else 0.0  # 如果被提及，基础概率为1，否则需要意愿判断

        # 意愿管理器：设置当前message信息
        willing_manager.setup(message, self.chat_stream, is_mentioned, interested_rate)

        # 获取回复概率
        # is_willing = False
        # 仅在未被提及或基础概率不为1时查询意愿概率
        if reply_probability < 1:  # 简化逻辑，如果未提及 (reply_probability 为 0)，则获取意愿概率
            # is_willing = True
            reply_probability = await willing_manager.get_reply_probability(message.message_info.message_id)

            if message.message_info.additional_config:
                if "maimcore_reply_probability_gain" in message.message_info.additional_config.keys():
                    reply_probability += message.message_info.additional_config["maimcore_reply_probability_gain"]
                    reply_probability = min(max(reply_probability, 0), 1)  # 确保概率在 0-1 之间

        # 打印消息信息
        mes_name = self.chat_stream.group_info.group_name if self.chat_stream.group_info else "私聊"
        # current_time = time.strftime("%H:%M:%S", time.localtime(message.message_info.time))
        # 使用 self.stream_id
        # willing_log = f"[激活值:{await willing_manager.get_willing(self.stream_id):.2f}]" if is_willing else ""
        logger.info(
            f"[{mes_name}]"
            f"{message.message_info.user_info.user_nickname}:"  # 使用 self.chat_stream
            f"{message.processed_plain_text}[兴趣:{interested_rate:.2f}][回复概率:{reply_probability * 100:.1f}%]"
        )
        do_reply = False
        response_set = None  # 初始化 response_set
        if random() < reply_probability:
            do_reply = True

            # 回复前处理
            await willing_manager.before_generate_reply_handle(message.message_info.message_id)

            with Timer("创建思考消息", timing_results):
                if rewind_response:
                    thinking_id = await self._create_thinking_message(message, message.message_info.time)
                else:
                    thinking_id = await self._create_thinking_message(message)

            logger.debug(f"[{self.stream_name}] 创建捕捉器，thinking_id:{thinking_id}")

            info_catcher = info_catcher_manager.get_info_catcher(thinking_id)
            info_catcher.catch_decide_to_response(message)

            try:
                with Timer("生成回复", timing_results):
                    response_set = await self.gpt.generate_response(
                        message=message,
                        thinking_id=thinking_id,
                    )

                info_catcher.catch_after_generate_response(timing_results["生成回复"])
            except Exception as e:
                logger.error(f"[{self.stream_name}] 回复生成出现错误：{str(e)} {traceback.format_exc()}")
                response_set = None  # 确保出错时 response_set 为 None

            if not response_set:
                logger.info(f"[{self.stream_name}] 模型未生成回复内容")
                # 如果模型未生成回复，移除思考消息
                container = await message_manager.get_container(self.stream_id)  # 使用 self.stream_id
                for msg in container.messages[:]:
                    if isinstance(msg, MessageThinking) and msg.message_info.message_id == thinking_id:
                        container.messages.remove(msg)
                        logger.debug(f"[{self.stream_name}] 已移除未产生回复的思考消息 {thinking_id}")
                        break
                # 需要在此处也调用 not_reply_handle 和 delete 吗？
                # 如果是因为模型没回复，也算是一种 "未回复"
                await willing_manager.not_reply_handle(message.message_info.message_id)
                willing_manager.delete(message.message_info.message_id)
                return  # 不执行后续步骤

            # logger.info(f"[{self.stream_name}] 回复内容: {response_set}")

            if self._disabled:
                logger.info(f"[{self.stream_name}] 已停用，忽略 normal_response。")
                return

            # 发送回复 (不再需要传入 chat)
            with Timer("消息发送", timing_results):
                first_bot_msg = await self._add_messages_to_manager(message, response_set, thinking_id)

            # 检查 first_bot_msg 是否为 None (例如思考消息已被移除的情况)
            if first_bot_msg:
                info_catcher.catch_after_response(timing_results["消息发送"], response_set, first_bot_msg)

                # 记录回复信息到最近回复列表中
                reply_info = {
                    "time": time.time(),
                    "user_message": message.processed_plain_text,
                    "user_info": {
                        "user_id": message.message_info.user_info.user_id,
                        "user_nickname": message.message_info.user_info.user_nickname,
                    },
                    "response": response_set,
                    "is_mentioned": is_mentioned,
                    "is_reference_reply": message.reply is not None,  # 判断是否为引用回复
                    "timing": {k: round(v, 2) for k, v in timing_results.items()},
                }
                self.recent_replies.append(reply_info)
                # 保持最近回复历史在限定数量内
                if len(self.recent_replies) > self.max_replies_history:
                    self.recent_replies = self.recent_replies[-self.max_replies_history :]

                # 检查是否需要切换到focus模式
                if global_config.chat.chat_mode == "auto":
                    await self._check_switch_to_focus()

<<<<<<< HEAD
            # 处理表情包 (不再需要传入 chat)
=======
            info_catcher.done_catch()

>>>>>>> c641ea24
            with Timer("处理表情包", timing_results):
                await self._handle_emoji(message, response_set[0])

            with Timer("关系更新", timing_results):
                await self._update_relationship(message, response_set)

            # 回复后处理
            await willing_manager.after_generate_reply_handle(message.message_info.message_id)

        # 输出性能计时结果
        if do_reply and response_set:  # 确保 response_set 不是 None
            timing_str = " | ".join([f"{step}: {duration:.2f}秒" for step, duration in timing_results.items()])
            trigger_msg = message.processed_plain_text
            response_msg = " ".join(response_set)
            logger.info(
                f"[{self.stream_name}]回复消息: {trigger_msg[:30]}... | 回复内容: {response_msg[:30]}... | 计时: {timing_str}"
            )
        elif not do_reply:
            # 不回复处理
            await willing_manager.not_reply_handle(message.message_info.message_id)

        # 意愿管理器：注销当前message信息 (无论是否回复，只要处理过就删除)
        willing_manager.delete(message.message_info.message_id)

    # 改为实例方法, 移除 chat 参数

    async def start_chat(self):
        """先进行异步初始化，然后启动聊天任务。"""
        if not self._initialized:
            await self.initialize()  # Ensure initialized before starting tasks

        self._disabled = False  # 启动时重置停用标志

        if self._chat_task is None or self._chat_task.done():
            # logger.info(f"[{self.stream_name}] 开始处理兴趣消息...")
            polling_task = asyncio.create_task(self._reply_interested_message())
            polling_task.add_done_callback(lambda t: self._handle_task_completion(t))
            self._chat_task = polling_task
        else:
            logger.info(f"[{self.stream_name}] 聊天轮询任务已在运行中。")

    def _handle_task_completion(self, task: asyncio.Task):
        """任务完成回调处理"""
        if task is not self._chat_task:
            logger.warning(f"[{self.stream_name}] 收到未知任务回调")
            return
        try:
            if exc := task.exception():
                logger.error(f"[{self.stream_name}] 任务异常: {exc}")
                traceback.print_exc()
        except asyncio.CancelledError:
            logger.debug(f"[{self.stream_name}] 任务已取消")
        except Exception as e:
            logger.error(f"[{self.stream_name}] 回调处理错误: {e}")
        finally:
            if self._chat_task is task:
                self._chat_task = None
                logger.debug(f"[{self.stream_name}] 任务清理完成")

    # 改为实例方法, 移除 stream_id 参数
    async def stop_chat(self):
        """停止当前实例的兴趣监控任务。"""
        self._disabled = True  # 停止时设置停用标志
        if self._chat_task and not self._chat_task.done():
            task = self._chat_task
            logger.debug(f"[{self.stream_name}] 尝试取消normal聊天任务。")
            task.cancel()
            try:
                await task  # 等待任务响应取消
            except asyncio.CancelledError:
                logger.info(f"[{self.stream_name}] 结束一般聊天模式。")
            except Exception as e:
                # 回调函数 _handle_task_completion 会处理异常日志
                logger.warning(f"[{self.stream_name}] 等待监控任务取消时捕获到异常 (可能已在回调中记录): {e}")
            finally:
                # 确保任务状态更新，即使等待出错 (回调函数也会尝试更新)
                if self._chat_task is task:
                    self._chat_task = None

        # 清理所有未处理的思考消息
        try:
            container = await message_manager.get_container(self.stream_id)
            if container:
                # 查找并移除所有 MessageThinking 类型的消息
                thinking_messages = [msg for msg in container.messages[:] if isinstance(msg, MessageThinking)]
                if thinking_messages:
                    for msg in thinking_messages:
                        container.messages.remove(msg)
                    logger.info(f"[{self.stream_name}] 清理了 {len(thinking_messages)} 条未处理的思考消息。")
        except Exception as e:
            logger.error(f"[{self.stream_name}] 清理思考消息时出错: {e}")
            traceback.print_exc()

    # 获取最近回复记录的方法
    def get_recent_replies(self, limit: int = 10) -> List[dict]:
        """获取最近的回复记录

        Args:
            limit: 最大返回数量，默认10条

        Returns:
            List[dict]: 最近的回复记录列表，每项包含：
                time: 回复时间戳
                user_message: 用户消息内容
                user_info: 用户信息(user_id, user_nickname)
                response: 回复内容
                is_mentioned: 是否被提及(@)
                is_reference_reply: 是否为引用回复
                timing: 各阶段耗时
        """
        # 返回最近的limit条记录，按时间倒序排列
        return sorted(self.recent_replies[-limit:], key=lambda x: x["time"], reverse=True)

    async def _check_switch_to_focus(self) -> None:
        """检查是否满足切换到focus模式的条件"""
        if not self.on_switch_to_focus_callback:
            return  # 如果没有设置回调函数，直接返回
        current_time = time.time()

        time_threshold = 120 / global_config.chat.auto_focus_threshold
        reply_threshold = 6 * global_config.chat.auto_focus_threshold

        one_minute_ago = current_time - time_threshold

        # 统计1分钟内的回复数量
        recent_reply_count = sum(1 for reply in self.recent_replies if reply["time"] > one_minute_ago)
        if recent_reply_count > reply_threshold:
            logger.info(
                f"[{self.stream_name}] 检测到1分钟内回复数量({recent_reply_count})大于{reply_threshold}，触发切换到focus模式"
            )
            try:
                # 调用回调函数通知上层切换到focus模式
                await self.on_switch_to_focus_callback()
            except Exception as e:
                logger.error(f"[{self.stream_name}] 触发切换到focus模式时出错: {e}\n{traceback.format_exc()}")

    def adjust_reply_frequency(self, duration: int = 10):
        """
        调整回复频率
        """
        # 获取最近30分钟内的消息统计

        stats = get_recent_message_stats(minutes=duration, chat_id=self.stream_id)
        bot_reply_count = stats["bot_reply_count"]

        total_message_count = stats["total_message_count"]
        if total_message_count == 0:
            return
        logger.debug(
            f"[{self.stream_name}]({self.willing_amplifier}) 最近{duration}分钟 回复数量: {bot_reply_count}，消息总数: {total_message_count}"
        )

        # 计算回复频率
        _reply_frequency = bot_reply_count / total_message_count

        differ = global_config.normal_chat.talk_frequency - (bot_reply_count / duration)

        # 如果回复频率低于0.5，增加回复概率
        if differ > 0.1:
            mapped = 1 + (differ - 0.1) * 4 / 0.9
            mapped = max(1, min(5, mapped))
            logger.info(
                f"[{self.stream_name}] 回复频率低于{global_config.normal_chat.talk_frequency}，增加回复概率，differ={differ:.3f}，映射值={mapped:.2f}"
            )
            self.willing_amplifier += mapped * 0.1  # 你可以根据实际需要调整系数
        elif differ < -0.1:
            mapped = 1 - (differ + 0.1) * 4 / 0.9
            mapped = max(1, min(5, mapped))
            logger.info(
                f"[{self.stream_name}] 回复频率高于{global_config.normal_chat.talk_frequency}，减少回复概率，differ={differ:.3f}，映射值={mapped:.2f}"
            )
            self.willing_amplifier -= mapped * 0.1

        if self.willing_amplifier > 5:
            self.willing_amplifier = 5
        elif self.willing_amplifier < 0.1:
            self.willing_amplifier = 0.1<|MERGE_RESOLUTION|>--- conflicted
+++ resolved
@@ -1,9 +1,4 @@
 import asyncio
-<<<<<<< HEAD
-import base64
-import statistics  # 导入 statistics 模块
-=======
->>>>>>> c641ea24
 import time
 import traceback
 from random import random
@@ -12,7 +7,6 @@
 from src.common.logger_manager import get_logger
 from src.chat.heart_flow.utils_chat import get_chat_type_and_target_info
 from src.manager.mood_manager import mood_manager
-from src.chat.message_receive.chat_stream import ChatStream, chat_manager
 from src.person_info.relationship_manager import relationship_manager
 from src.chat.utils.info_catcher import info_catcher_manager
 from src.chat.utils.timer_calculator import Timer
@@ -347,12 +341,8 @@
                 if global_config.chat.chat_mode == "auto":
                     await self._check_switch_to_focus()
 
-<<<<<<< HEAD
-            # 处理表情包 (不再需要传入 chat)
-=======
             info_catcher.done_catch()
 
->>>>>>> c641ea24
             with Timer("处理表情包", timing_results):
                 await self._handle_emoji(message, response_set[0])
 
