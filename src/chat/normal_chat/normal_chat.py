import asyncio
import time
from random import random
from typing import List, Dict, Optional
import os
import pickle
from maim_message import UserInfo, Seg
from src.common.logger import get_logger
from src.chat.message_receive.chat_stream import ChatStream, get_chat_manager
from src.chat.utils.timer_calculator import Timer

from src.chat.utils.prompt_builder import global_prompt_manager
from ..message_receive.message import MessageSending, MessageRecv, MessageThinking, MessageSet
from src.chat.message_receive.message_sender import message_manager
from src.chat.normal_chat.willing.willing_manager import get_willing_manager
from src.chat.normal_chat.normal_chat_utils import get_recent_message_stats
from src.config.config import global_config
from src.chat.focus_chat.planners.action_manager import ActionManager
from src.person_info.person_info import PersonInfoManager
from src.person_info.relationship_manager import get_relationship_manager
from src.chat.utils.chat_message_builder import (
    get_raw_msg_by_timestamp_with_chat,
    get_raw_msg_by_timestamp_with_chat_inclusive,
    get_raw_msg_before_timestamp_with_chat,
    num_new_messages_since,
)
from .priority_manager import PriorityManager
import traceback

from .normal_chat_generator import NormalChatGenerator
from src.chat.normal_chat.normal_chat_expressor import NormalChatExpressor
from src.chat.replyer.default_generator import DefaultReplyer
from src.chat.normal_chat.normal_chat_planner import NormalChatPlanner
from src.chat.normal_chat.normal_chat_action_modifier import NormalChatActionModifier

from src.chat.heart_flow.utils_chat import get_chat_type_and_target_info
from src.manager.mood_manager import mood_manager

willing_manager = get_willing_manager()

logger = get_logger("normal_chat")

# 消息段清理配置
SEGMENT_CLEANUP_CONFIG = {
    "enable_cleanup": True,  # 是否启用清理
    "max_segment_age_days": 7,  # 消息段最大保存天数
    "max_segments_per_user": 10,  # 每用户最大消息段数
    "cleanup_interval_hours": 1,  # 清理间隔（小时）
}


class NormalChat:
    """
    普通聊天处理类，负责处理非核心对话的聊天逻辑。
    每个聊天（私聊或群聊）都会有一个独立的NormalChat实例。
    """

    def __init__(self, chat_stream: ChatStream, interest_dict: dict = None, on_switch_to_focus_callback=None):
        """
        初始化NormalChat实例。

        Args:
            chat_stream (ChatStream): 聊天流对象，包含与特定聊天相关的所有信息。
        """
        self.chat_stream = chat_stream
        self.stream_id = chat_stream.stream_id

        self.stream_name = get_chat_manager().get_stream_name(self.stream_id) or self.stream_id

        # 初始化Normal Chat专用表达器
        self.expressor = NormalChatExpressor(self.chat_stream)
        self.replyer = DefaultReplyer(self.chat_stream)

        # Interest dict
        self.interest_dict = interest_dict

        self.is_group_chat, self.chat_target_info = get_chat_type_and_target_info(self.stream_id)

        self.willing_amplifier = 1
        self.start_time = time.time()

        # Other sync initializations
        self.gpt = NormalChatGenerator()
        self.mood_manager = mood_manager
        self.start_time = time.time()

        self._initialized = False  # Track initialization status

        # Planner相关初始化
        self.action_manager = ActionManager()
        self.planner = NormalChatPlanner(self.stream_name, self.action_manager)
        self.action_modifier = NormalChatActionModifier(self.action_manager, self.stream_id, self.stream_name)
        self.enable_planner = global_config.normal_chat.enable_planner  # 从配置中读取是否启用planner

        # 记录最近的回复内容，每项包含: {time, user_message, response, is_mentioned, is_reference_reply}
        self.recent_replies = []
        self.max_replies_history = 20  # 最多保存最近20条回复记录

        # 新的消息段缓存结构：
        # {person_id: [{"start_time": float, "end_time": float, "last_msg_time": float, "message_count": int}, ...]}
        self.person_engaged_cache: Dict[str, List[Dict[str, any]]] = {}

        # 持久化存储文件路径
        self.cache_file_path = os.path.join("data", "relationship", f"relationship_cache_{self.stream_id}.pkl")

        # 最后处理的消息时间，避免重复处理相同消息
        self.last_processed_message_time = 0.0

        # 最后清理时间，用于定期清理老消息段
        self.last_cleanup_time = 0.0

        # 添加回调函数，用于在满足条件时通知切换到focus_chat模式
        self.on_switch_to_focus_callback = on_switch_to_focus_callback

        self._disabled = False  # 增加停用标志

        # 加载持久化的缓存
        self._load_cache()

        logger.debug(f"[{self.stream_name}] NormalChat 初始化完成 (异步部分)。")

        self.action_type: Optional[str] = None  # 当前动作类型
        self.is_parallel_action: bool = False  # 是否是可并行动作

        # 任务管理
        self._chat_task: Optional[asyncio.Task] = None
        self._disabled = False  # 停用标志

        self.on_switch_to_focus_callback = on_switch_to_focus_callback

        # 新增：回复模式和优先级管理器
        self.reply_mode = self.chat_stream.context.get_priority_mode()
        if self.reply_mode == "priority":
            interest_dict = interest_dict or {}
            self.priority_manager = PriorityManager(
                interest_dict=interest_dict,
                normal_queue_max_size=5,
            )
        else:
            self.priority_manager = None

    async def disable(self):
        """停用 NormalChat 实例，停止所有后台任务"""
        self._disabled = True
        if self._chat_task and not self._chat_task.done():
            self._chat_task.cancel()
        if self.reply_mode == "priority" and self._priority_chat_task and not self._priority_chat_task.done():
            self._priority_chat_task.cancel()
        logger.info(f"[{self.stream_name}] NormalChat 已停用。")

    # ================================
    # 缓存管理模块
    # 负责持久化存储、状态管理、缓存读写
    # ================================

    def _load_cache(self):
        """从文件加载持久化的缓存"""
        if os.path.exists(self.cache_file_path):
            try:
                with open(self.cache_file_path, "rb") as f:
                    cache_data = pickle.load(f)
                    # 新格式：包含额外信息的缓存
                    self.person_engaged_cache = cache_data.get("person_engaged_cache", {})
                    self.last_processed_message_time = cache_data.get("last_processed_message_time", 0.0)
                    self.last_cleanup_time = cache_data.get("last_cleanup_time", 0.0)

                logger.info(
                    f"[{self.stream_name}] 成功加载关系缓存，包含 {len(self.person_engaged_cache)} 个用户，最后处理时间：{time.strftime('%Y-%m-%d %H:%M:%S', time.localtime(self.last_processed_message_time)) if self.last_processed_message_time > 0 else '未设置'}"
                )
            except Exception as e:
                logger.error(f"[{self.stream_name}] 加载关系缓存失败: {e}")
                self.person_engaged_cache = {}
                self.last_processed_message_time = 0.0
        else:
            logger.info(f"[{self.stream_name}] 关系缓存文件不存在，使用空缓存")

    def _save_cache(self):
        """保存缓存到文件"""
        try:
            os.makedirs(os.path.dirname(self.cache_file_path), exist_ok=True)
            cache_data = {
                "person_engaged_cache": self.person_engaged_cache,
                "last_processed_message_time": self.last_processed_message_time,
                "last_cleanup_time": self.last_cleanup_time,
            }
            with open(self.cache_file_path, "wb") as f:
                pickle.dump(cache_data, f)
            logger.debug(f"[{self.stream_name}] 成功保存关系缓存")
        except Exception as e:
            logger.error(f"[{self.stream_name}] 保存关系缓存失败: {e}")

    # ================================
    # 消息段管理模块
    # 负责跟踪用户消息活动、管理消息段、清理过期数据
    # ================================

    def _update_message_segments(self, person_id: str, message_time: float):
        """更新用户的消息段

        Args:
            person_id: 用户ID
            message_time: 消息时间戳
        """
        if person_id not in self.person_engaged_cache:
            self.person_engaged_cache[person_id] = []

        segments = self.person_engaged_cache[person_id]
        current_time = time.time()

        # 获取该消息前5条消息的时间作为潜在的开始时间
        before_messages = get_raw_msg_before_timestamp_with_chat(self.stream_id, message_time, limit=5)
        if before_messages:
            # 由于get_raw_msg_before_timestamp_with_chat返回按时间升序排序的消息，最后一个是最接近message_time的
            # 我们需要第一个消息作为开始时间，但应该确保至少包含5条消息或该用户之前的消息
            potential_start_time = before_messages[0]["time"]
        else:
            # 如果没有前面的消息，就从当前消息开始
            potential_start_time = message_time

        # 如果没有现有消息段，创建新的
        if not segments:
            new_segment = {
                "start_time": potential_start_time,
                "end_time": message_time,
                "last_msg_time": message_time,
                "message_count": self._count_messages_in_timerange(potential_start_time, message_time),
            }
            segments.append(new_segment)
            logger.debug(
                f"[{self.stream_name}] 为用户 {person_id} 创建新消息段: 时间范围 {time.strftime('%H:%M:%S', time.localtime(potential_start_time))} - {time.strftime('%H:%M:%S', time.localtime(message_time))}, 消息数: {new_segment['message_count']}"
            )
            self._save_cache()
            return

        # 获取最后一个消息段
        last_segment = segments[-1]

        # 计算从最后一条消息到当前消息之间的消息数量（不包含边界）
        messages_between = self._count_messages_between(last_segment["last_msg_time"], message_time)

        if messages_between <= 10:
            # 在10条消息内，延伸当前消息段
            last_segment["end_time"] = message_time
            last_segment["last_msg_time"] = message_time
            # 重新计算整个消息段的消息数量
            last_segment["message_count"] = self._count_messages_in_timerange(
                last_segment["start_time"], last_segment["end_time"]
            )
            logger.debug(f"[{self.stream_name}] 延伸用户 {person_id} 的消息段: {last_segment}")
        else:
            # 超过10条消息，结束当前消息段并创建新的
            # 结束当前消息段：延伸到原消息段最后一条消息后5条消息的时间
            after_messages = get_raw_msg_by_timestamp_with_chat(
                self.stream_id, last_segment["last_msg_time"], current_time, limit=5, limit_mode="earliest"
            )
            if after_messages and len(after_messages) >= 5:
                # 如果有足够的后续消息，使用第5条消息的时间作为结束时间
                last_segment["end_time"] = after_messages[4]["time"]
            else:
                # 如果没有足够的后续消息，保持原有的结束时间
                pass

            # 重新计算当前消息段的消息数量
            last_segment["message_count"] = self._count_messages_in_timerange(
                last_segment["start_time"], last_segment["end_time"]
            )

            # 创建新的消息段
            new_segment = {
                "start_time": potential_start_time,
                "end_time": message_time,
                "last_msg_time": message_time,
                "message_count": self._count_messages_in_timerange(potential_start_time, message_time),
            }
            segments.append(new_segment)
            logger.debug(f"[{self.stream_name}] 为用户 {person_id} 创建新消息段（超过10条消息间隔）: {new_segment}")

        self._save_cache()

    def _count_messages_in_timerange(self, start_time: float, end_time: float) -> int:
        """计算指定时间范围内的消息数量（包含边界）"""
        messages = get_raw_msg_by_timestamp_with_chat_inclusive(self.stream_id, start_time, end_time)
        return len(messages)

    def _count_messages_between(self, start_time: float, end_time: float) -> int:
        """计算两个时间点之间的消息数量（不包含边界），用于间隔检查"""
        return num_new_messages_since(self.stream_id, start_time, end_time)

    def _get_total_message_count(self, person_id: str) -> int:
        """获取用户所有消息段的总消息数量"""
        if person_id not in self.person_engaged_cache:
            return 0

        total_count = 0
        for segment in self.person_engaged_cache[person_id]:
            total_count += segment["message_count"]

        return total_count

    def _cleanup_old_segments(self) -> bool:
        """清理老旧的消息段

        Returns:
            bool: 是否执行了清理操作
        """
        if not SEGMENT_CLEANUP_CONFIG["enable_cleanup"]:
            return False

        current_time = time.time()

        # 检查是否需要执行清理（基于时间间隔）
        cleanup_interval_seconds = SEGMENT_CLEANUP_CONFIG["cleanup_interval_hours"] * 3600
        if current_time - self.last_cleanup_time < cleanup_interval_seconds:
            return False

        logger.info(f"[{self.stream_name}] 开始执行老消息段清理...")

        cleanup_stats = {
            "users_cleaned": 0,
            "segments_removed": 0,
            "total_segments_before": 0,
            "total_segments_after": 0,
        }

        max_age_seconds = SEGMENT_CLEANUP_CONFIG["max_segment_age_days"] * 24 * 3600
        max_segments_per_user = SEGMENT_CLEANUP_CONFIG["max_segments_per_user"]

        users_to_remove = []

        for person_id, segments in self.person_engaged_cache.items():
            cleanup_stats["total_segments_before"] += len(segments)
            original_segment_count = len(segments)

            # 1. 按时间清理：移除过期的消息段
            segments_after_age_cleanup = []
            for segment in segments:
                segment_age = current_time - segment["end_time"]
                if segment_age <= max_age_seconds:
                    segments_after_age_cleanup.append(segment)
                else:
                    cleanup_stats["segments_removed"] += 1
                    logger.debug(
                        f"[{self.stream_name}] 移除用户 {person_id} 的过期消息段: {time.strftime('%Y-%m-%d %H:%M:%S', time.localtime(segment['start_time']))} - {time.strftime('%Y-%m-%d %H:%M:%S', time.localtime(segment['end_time']))}"
                    )

            # 2. 按数量清理：如果消息段数量仍然过多，保留最新的
            if len(segments_after_age_cleanup) > max_segments_per_user:
                # 按end_time排序，保留最新的
                segments_after_age_cleanup.sort(key=lambda x: x["end_time"], reverse=True)
                segments_removed_count = len(segments_after_age_cleanup) - max_segments_per_user
                cleanup_stats["segments_removed"] += segments_removed_count
                segments_after_age_cleanup = segments_after_age_cleanup[:max_segments_per_user]
                logger.debug(
                    f"[{self.stream_name}] 用户 {person_id} 消息段数量过多，移除 {segments_removed_count} 个最老的消息段"
                )

            # 使用清理后的消息段

            # 更新缓存
            if len(segments_after_age_cleanup) == 0:
                # 如果没有剩余消息段，标记用户为待移除
                users_to_remove.append(person_id)
            else:
                self.person_engaged_cache[person_id] = segments_after_age_cleanup
                cleanup_stats["total_segments_after"] += len(segments_after_age_cleanup)

            if original_segment_count != len(segments_after_age_cleanup):
                cleanup_stats["users_cleaned"] += 1

        # 移除没有消息段的用户
        for person_id in users_to_remove:
            del self.person_engaged_cache[person_id]
            logger.debug(f"[{self.stream_name}] 移除用户 {person_id}：没有剩余消息段")

        # 更新最后清理时间
        self.last_cleanup_time = current_time

        # 保存缓存
        if cleanup_stats["segments_removed"] > 0 or len(users_to_remove) > 0:
            self._save_cache()
            logger.info(
                f"[{self.stream_name}] 清理完成 - 影响用户: {cleanup_stats['users_cleaned']}, 移除消息段: {cleanup_stats['segments_removed']}, 移除用户: {len(users_to_remove)}"
            )
            logger.info(
                f"[{self.stream_name}] 消息段统计 - 清理前: {cleanup_stats['total_segments_before']}, 清理后: {cleanup_stats['total_segments_after']}"
            )
        else:
            logger.debug(f"[{self.stream_name}] 清理完成 - 无需清理任何内容")

        return cleanup_stats["segments_removed"] > 0 or len(users_to_remove) > 0

    def get_cache_status(self) -> str:
        """获取缓存状态信息，用于调试和监控"""
        if not self.person_engaged_cache:
            return f"[{self.stream_name}] 关系缓存为空"

        status_lines = [f"[{self.stream_name}] 关系缓存状态："]
        status_lines.append(
            f"最后处理消息时间：{time.strftime('%Y-%m-%d %H:%M:%S', time.localtime(self.last_processed_message_time)) if self.last_processed_message_time > 0 else '未设置'}"
        )
        status_lines.append(
            f"最后清理时间：{time.strftime('%Y-%m-%d %H:%M:%S', time.localtime(self.last_cleanup_time)) if self.last_cleanup_time > 0 else '未执行'}"
        )
        status_lines.append(f"总用户数：{len(self.person_engaged_cache)}")
        status_lines.append(
            f"清理配置：{'启用' if SEGMENT_CLEANUP_CONFIG['enable_cleanup'] else '禁用'} (最大保存{SEGMENT_CLEANUP_CONFIG['max_segment_age_days']}天, 每用户最多{SEGMENT_CLEANUP_CONFIG['max_segments_per_user']}段)"
        )
        status_lines.append("")

        for person_id, segments in self.person_engaged_cache.items():
            total_count = self._get_total_message_count(person_id)
            status_lines.append(f"用户 {person_id}:")
            status_lines.append(f"  总消息数：{total_count} ({total_count}/45)")
            status_lines.append(f"  消息段数：{len(segments)}")

            for i, segment in enumerate(segments):
                start_str = time.strftime("%Y-%m-%d %H:%M:%S", time.localtime(segment["start_time"]))
                end_str = time.strftime("%Y-%m-%d %H:%M:%S", time.localtime(segment["end_time"]))
                last_str = time.strftime("%Y-%m-%d %H:%M:%S", time.localtime(segment["last_msg_time"]))
                status_lines.append(
                    f"    段{i + 1}: {start_str} -> {end_str} (最后消息: {last_str}, 消息数: {segment['message_count']})"
                )
            status_lines.append("")

        return "\n".join(status_lines)

    def _update_user_message_segments(self, message: MessageRecv):
        """更新用户消息段信息"""
        time.time()
        user_id = message.message_info.user_info.user_id
        platform = message.message_info.platform
        msg_time = message.message_info.time

        # 跳过机器人自己的消息
        if user_id == global_config.bot.qq_account:
            return

        # 只处理新消息（避免重复处理）
        if msg_time <= self.last_processed_message_time:
            return

        person_id = PersonInfoManager.get_person_id(platform, user_id)
        self._update_message_segments(person_id, msg_time)

        # 更新最后处理时间
        self.last_processed_message_time = max(self.last_processed_message_time, msg_time)
        logger.debug(
            f"[{self.stream_name}] 更新用户 {person_id} 的消息段，消息时间：{time.strftime('%Y-%m-%d %H:%M:%S', time.localtime(msg_time))}"
        )

    async def _priority_chat_loop_add_message(self):
        while not self._disabled:
            try:
                ids = list(self.interest_dict.keys())
                for msg_id in ids:
                    message, interest_value, _ = self.interest_dict[msg_id]
                    if not self._disabled:
                        # 更新消息段信息
                        self._update_user_message_segments(message)

                        # 添加消息到优先级管理器
                        if self.priority_manager:
                            self.priority_manager.add_message(message, interest_value)
                            self.interest_dict.pop(msg_id, None)
            except Exception:
                logger.error(
                    f"[{self.stream_name}] 优先级聊天循环添加消息时出现错误: {traceback.format_exc()}", exc_info=True
                )
                print(traceback.format_exc())
                # 出现错误时，等待一段时间再重试
                raise
            await asyncio.sleep(0.1)

    async def _priority_chat_loop(self):
        """
        使用优先级队列的消息处理循环。
        """
        while not self._disabled:
            try:
                if not self.priority_manager.is_empty():
                    # 获取最高优先级的消息
                    message = self.priority_manager.get_highest_priority_message()

                    if message:
                        logger.info(
                            f"[{self.stream_name}] 从队列中取出消息进行处理: User {message.message_info.user_info.user_id}, Time: {time.strftime('%H:%M:%S', time.localtime(message.message_info.time))}"
                        )
                        # 执行定期清理
                        self._cleanup_old_segments()

                        # 更新消息段信息
                        self._update_user_message_segments(message)

                        # 检查是否有用户满足关系构建条件
                        asyncio.create_task(self._check_relation_building_conditions())

                        await self.reply_one_message(message)

                # 等待一段时间再检查队列
                await asyncio.sleep(1)

            except asyncio.CancelledError:
                logger.info(f"[{self.stream_name}] 优先级聊天循环被取消。")
                break
            except Exception:
                logger.error(f"[{self.stream_name}] 优先级聊天循环出现错误: {traceback.format_exc()}", exc_info=True)
                # 出现错误时，等待更长时间避免频繁报错
                await asyncio.sleep(10)

    # 改为实例方法
    async def _create_thinking_message(self, message: MessageRecv, timestamp: Optional[float] = None) -> str:
        """创建思考消息"""
        messageinfo = message.message_info

        bot_user_info = UserInfo(
            user_id=global_config.bot.qq_account,
            user_nickname=global_config.bot.nickname,
            platform=messageinfo.platform,
        )

        thinking_time_point = round(time.time(), 2)
        thinking_id = "tid" + str(thinking_time_point)
        thinking_message = MessageThinking(
            message_id=thinking_id,
            chat_stream=self.chat_stream,
            bot_user_info=bot_user_info,
            reply=message,
            thinking_start_time=thinking_time_point,
            timestamp=timestamp if timestamp is not None else None,
        )

        await message_manager.add_message(thinking_message)
        return thinking_id

    # 改为实例方法
    async def _add_messages_to_manager(
        self, message: MessageRecv, response_set: List[str], thinking_id
    ) -> Optional[MessageSending]:
        """发送回复消息"""
        container = await message_manager.get_container(self.stream_id)  # 使用 self.stream_id
        thinking_message = None

        for msg in container.messages[:]:
            if isinstance(msg, MessageThinking) and msg.message_info.message_id == thinking_id:
                thinking_message = msg
                container.messages.remove(msg)
                break

        if not thinking_message:
            logger.warning(f"[{self.stream_name}] 未找到对应的思考消息 {thinking_id}，可能已超时被移除")
            return None

        thinking_start_time = thinking_message.thinking_start_time
        message_set = MessageSet(self.chat_stream, thinking_id)  # 使用 self.chat_stream

        mark_head = False
        first_bot_msg = None
        for msg in response_set:
            if global_config.experimental.debug_show_chat_mode:
                msg += "ⁿ"
            message_segment = Seg(type="text", data=msg)
            bot_message = MessageSending(
                message_id=thinking_id,
                chat_stream=self.chat_stream,  # 使用 self.chat_stream
                bot_user_info=UserInfo(
                    user_id=global_config.bot.qq_account,
                    user_nickname=global_config.bot.nickname,
                    platform=message.message_info.platform,
                ),
                sender_info=message.message_info.user_info,
                message_segment=message_segment,
                reply=message,
                is_head=not mark_head,
                is_emoji=False,
                thinking_start_time=thinking_start_time,
                apply_set_reply_logic=True,
            )
            if not mark_head:
                mark_head = True
                first_bot_msg = bot_message
            message_set.add_message(bot_message)

        await message_manager.add_message(message_set)

        return first_bot_msg

    async def _reply_interested_message(self) -> None:
        """
        后台任务方法，轮询当前实例关联chat的兴趣消息
        通常由start_monitoring_interest()启动
        """
        logger.debug(f"[{self.stream_name}] 兴趣监控任务开始")

        try:
            while True:
                # 第一层检查：立即检查取消和停用状态
                if self._disabled:
                    logger.info(f"[{self.stream_name}] 检测到停用标志，退出兴趣监控")
                    break

                # 检查当前任务是否已被取消
                current_task = asyncio.current_task()
                if current_task and current_task.cancelled():
                    logger.info(f"[{self.stream_name}] 当前任务已被取消，退出")
                    break

                try:
                    # 短暂等待，让出控制权
                    await asyncio.sleep(0.1)

                    # 第二层检查：睡眠后再次检查状态
                    if self._disabled:
                        logger.info(f"[{self.stream_name}] 睡眠后检测到停用标志，退出")
                        break

                    # 获取待处理消息
                    items_to_process = list(self.interest_dict.items())
                    if not items_to_process:
                        # 没有消息时继续下一轮循环
                        continue

                    # 第三层检查：在处理消息前最后检查一次
                    if self._disabled:
                        logger.info(f"[{self.stream_name}] 处理消息前检测到停用标志，退出")
                        break

                    # 使用异步上下文管理器处理消息
                    try:
                        async with global_prompt_manager.async_message_scope(
                            self.chat_stream.context.get_template_name()
                        ):
                            # 在上下文内部再次检查取消状态
                            if self._disabled:
                                logger.info(f"[{self.stream_name}] 在处理上下文中检测到停止信号，退出")
                                break

                            # 并行处理兴趣消息
                            async def process_single_message(msg_id, message, interest_value, is_mentioned):
                                """处理单个兴趣消息"""
                                try:
                                    # 在处理每个消息前检查停止状态
                                    if self._disabled:
                                        logger.debug(f"[{self.stream_name}] 处理消息时检测到停用，跳过消息 {msg_id}")
                                        return

                                    # 处理消息
                                    self.adjust_reply_frequency()

                                    await self.normal_response(
                                        message=message,
                                        is_mentioned=is_mentioned,
                                        interested_rate=interest_value * self.willing_amplifier,
                                    )
                                except asyncio.CancelledError:
                                    logger.debug(f"[{self.stream_name}] 处理消息 {msg_id} 时被取消")
                                    raise  # 重新抛出取消异常
                                except Exception as e:
                                    logger.error(f"[{self.stream_name}] 处理兴趣消息{msg_id}时出错: {e}")
                                    # 不打印完整traceback，避免日志污染
                                finally:
                                    # 无论如何都要清理消息
                                    self.interest_dict.pop(msg_id, None)

                            # 创建并行任务列表
                            coroutines = []
                            for msg_id, (message, interest_value, is_mentioned) in items_to_process:
                                coroutine = process_single_message(msg_id, message, interest_value, is_mentioned)
                                coroutines.append(coroutine)

                            # 并行执行所有任务，限制并发数量避免资源过度消耗
                            if coroutines:
                                # 使用信号量控制并发数，最多同时处理5个消息
                                semaphore = asyncio.Semaphore(5)

                                async def limited_process(coroutine, sem):
                                    async with sem:
                                        await coroutine

                                limited_tasks = [limited_process(coroutine, semaphore) for coroutine in coroutines]
                                await asyncio.gather(*limited_tasks, return_exceptions=True)

                    except asyncio.CancelledError:
                        logger.info(f"[{self.stream_name}] 处理上下文时任务被取消")
                        break
                    except Exception as e:
                        logger.error(f"[{self.stream_name}] 处理上下文时出错: {e}")
                        # 出错后短暂等待，避免快速重试
                        await asyncio.sleep(0.5)

                except asyncio.CancelledError:
                    logger.info(f"[{self.stream_name}] 主循环中任务被取消")
                    break
                except Exception as e:
                    logger.error(f"[{self.stream_name}] 主循环出错: {e}")
                    # 出错后等待一秒再继续
                    await asyncio.sleep(1.0)

        except asyncio.CancelledError:
            logger.info(f"[{self.stream_name}] 兴趣监控任务被取消")
        except Exception as e:
            logger.error(f"[{self.stream_name}] 兴趣监控任务严重错误: {e}")
        finally:
            logger.debug(f"[{self.stream_name}] 兴趣监控任务结束")

    # 改为实例方法, 移除 chat 参数
    async def normal_response(self, message: MessageRecv, is_mentioned: bool, interested_rate: float) -> None:
        """
        处理接收到的消息。
        根据回复模式，决定是立即处理还是放入优先级队列。
        """
        if self._disabled:
            return

        # 根据回复模式决定行为
        if self.reply_mode == "priority":
            # 优先模式下，所有消息都进入管理器
            if self.priority_manager:
                self.priority_manager.add_message(message)
            return

        # --- 以下为原有的 "兴趣" 模式逻辑 ---
        await self._process_message(message, is_mentioned, interested_rate)

    async def _process_message(self, message: MessageRecv, is_mentioned: bool, interested_rate: float) -> None:
        """
        实际处理单条消息的逻辑，包括意愿判断、回复生成、动作执行等。
        """
        if self._disabled:
            return

        # 新增：在auto模式下检查是否需要直接切换到focus模式
        if global_config.chat.chat_mode == "auto":
            if await self._check_should_switch_to_focus():
                logger.info(f"[{self.stream_name}] 检测到切换到focus聊天模式的条件，直接执行切换")
                if self.on_switch_to_focus_callback:
                    await self.on_switch_to_focus_callback()
                    return
                else:
                    logger.warning(f"[{self.stream_name}] 没有设置切换到focus聊天模式的回调函数，无法执行切换")

        # 执行定期清理
        self._cleanup_old_segments()

        # 更新消息段信息
        self._update_user_message_segments(message)

        # 检查是否有用户满足关系构建条件
        asyncio.create_task(self._check_relation_building_conditions())

        timing_results = {}
        reply_probability = (
            1.0 if is_mentioned and global_config.normal_chat.mentioned_bot_inevitable_reply else 0.0
        )  # 如果被提及，且开启了提及必回复，则基础概率为1，否则需要意愿判断

        # 意愿管理器：设置当前message信息
        willing_manager.setup(message, self.chat_stream, is_mentioned, interested_rate)

        # 获取回复概率
        # is_willing = False
        # 仅在未被提及或基础概率不为1时查询意愿概率
        if reply_probability < 1:  # 简化逻辑，如果未提及 (reply_probability 为 0)，则获取意愿概率
            # is_willing = True
            reply_probability = await willing_manager.get_reply_probability(message.message_info.message_id)

            if message.message_info.additional_config:
                if "maimcore_reply_probability_gain" in message.message_info.additional_config.keys():
                    reply_probability += message.message_info.additional_config["maimcore_reply_probability_gain"]
                    reply_probability = min(max(reply_probability, 0), 1)  # 确保概率在 0-1 之间

        # 打印消息信息
        mes_name = self.chat_stream.group_info.group_name if self.chat_stream.group_info else "私聊"
        # current_time = time.strftime("%H:%M:%S", time.localtime(message.message_info.time))
        # 使用 self.stream_id
        # willing_log = f"[激活值:{await willing_manager.get_willing(self.stream_id):.2f}]" if is_willing else ""
        logger.info(
            f"[{mes_name}]"
            f"{message.message_info.user_info.user_nickname}:"  # 使用 self.chat_stream
            f"{message.processed_plain_text}[兴趣:{interested_rate:.2f}][回复概率:{reply_probability * 100:.1f}%]"
        )
        do_reply = False
        response_set = None  # 初始化 response_set
        if random() < reply_probability:
            with Timer("获取回复", timing_results):
                await willing_manager.before_generate_reply_handle(message.message_info.message_id)
                do_reply = await self.reply_one_message(message)
                response_set = do_reply if do_reply else None
        # 输出性能计时结果
        if do_reply and response_set:  # 确保 response_set 不是 None
            timing_str = " | ".join([f"{step}: {duration:.2f}秒" for step, duration in timing_results.items()])
            trigger_msg = message.processed_plain_text
            response_msg = " ".join(response_set)
            logger.info(
                f"[{self.stream_name}]回复消息: {trigger_msg[:30]}... | 回复内容: {response_msg[:30]}... | 计时: {timing_str}"
            )
            await willing_manager.after_generate_reply_handle(message.message_info.message_id)
        elif not do_reply:
            # 不回复处理
            await willing_manager.not_reply_handle(message.message_info.message_id)

        # 意愿管理器：注销当前message信息 (无论是否回复，只要处理过就删除)
        willing_manager.delete(message.message_info.message_id)

    async def reply_one_message(self, message: MessageRecv) -> None:
        # 回复前处理
        thinking_id = await self._create_thinking_message(message)

<<<<<<< HEAD
        # 如果启用planner，预先修改可用actions（避免在并行任务中重复调用）
        available_actions = None
        if self.enable_planner:
            try:
                await self.action_modifier.modify_actions_for_normal_chat(
                    self.chat_stream, self.recent_replies, message.processed_plain_text
                )
                available_actions = self.action_manager.get_using_actions_for_mode("normal")
            except Exception as e:
                logger.warning(f"[{self.stream_name}] 获取available_actions失败: {e}")
                available_actions = None
=======
            # 定义并行执行的任务
            async def generate_normal_response():
                """生成普通回复"""
                try:
                    return await self.gpt.generate_response(
                        message=message,
                        available_actions=available_actions,
                    )
                except Exception as e:
                    logger.error(f"[{self.stream_name}] 回复生成出现错误：{str(e)} {traceback.format_exc()}")
                    return None
>>>>>>> c4ce2067

        # 定义并行执行的任务
        async def generate_normal_response():
            """生成普通回复"""
            try:
                return await self.gpt.generate_response(
                    message=message,
                    thinking_id=thinking_id,
                    enable_planner=self.enable_planner,
                    available_actions=available_actions,
                )
            except Exception as e:
                logger.error(f"[{self.stream_name}] 回复生成出现错误：{str(e)} {traceback.format_exc()}")
                return None

        async def plan_and_execute_actions():
            """规划和执行额外动作"""
            if not self.enable_planner:
                logger.debug(f"[{self.stream_name}] Planner未启用，跳过动作规划")
                return None

            try:
                # 获取发送者名称（动作修改已在并行执行前完成）
                sender_name = self._get_sender_name(message)

                no_action = {
                    "action_result": {
                        "action_type": "no_action",
                        "action_data": {},
                        "reasoning": "规划器初始化默认",
                        "is_parallel": True,
                    },
                    "chat_context": "",
                    "action_prompt": "",
                }

                # 检查是否应该跳过规划
                if self.action_modifier.should_skip_planning():
                    logger.debug(f"[{self.stream_name}] 没有可用动作，跳过规划")
                    self.action_type = "no_action"
                    return no_action

                # 执行规划
                plan_result = await self.planner.plan(message, sender_name)
                action_type = plan_result["action_result"]["action_type"]
                action_data = plan_result["action_result"]["action_data"]
                reasoning = plan_result["action_result"]["reasoning"]
                is_parallel = plan_result["action_result"].get("is_parallel", False)

                logger.info(
                    f"[{self.stream_name}] Planner决策: {action_type}, 理由: {reasoning}, 并行执行: {is_parallel}"
                )
                self.action_type = action_type  # 更新实例属性
                self.is_parallel_action = is_parallel  # 新增：保存并行执行标志

                # 如果规划器决定不执行任何动作
                if action_type == "no_action":
                    logger.debug(f"[{self.stream_name}] Planner决定不执行任何额外动作")
                    return no_action

                # 执行额外的动作（不影响回复生成）
                action_result = await self._execute_action(action_type, action_data, message, thinking_id)
                if action_result is not None:
                    logger.info(f"[{self.stream_name}] 额外动作 {action_type} 执行完成")
                else:
                    logger.warning(f"[{self.stream_name}] 额外动作 {action_type} 执行失败")

                return {
                    "action_type": action_type,
                    "action_data": action_data,
                    "reasoning": reasoning,
                    "is_parallel": is_parallel,
                }

            except Exception as e:
                logger.error(f"[{self.stream_name}] Planner执行失败: {e}")
                return no_action

        # 并行执行回复生成和动作规划
        self.action_type = None  # 初始化动作类型
        self.is_parallel_action = False  # 初始化并行动作标志
        response_set, plan_result = await asyncio.gather(
            generate_normal_response(), plan_and_execute_actions(), return_exceptions=True
        )

        # 处理生成回复的结果
        if isinstance(response_set, Exception):
            logger.error(f"[{self.stream_name}] 回复生成异常: {response_set}")
            response_set = None

        # 处理规划结果（可选，不影响回复）
        if isinstance(plan_result, Exception):
            logger.error(f"[{self.stream_name}] 动作规划异常: {plan_result}")
        elif plan_result:
            logger.debug(f"[{self.stream_name}] 额外动作处理完成: {self.action_type}")

        if not response_set or (
            self.enable_planner and self.action_type not in ["no_action"] and not self.is_parallel_action
        ):
            if not response_set:
                logger.info(f"[{self.stream_name}] 模型未生成回复内容")
            elif self.enable_planner and self.action_type not in ["no_action"] and not self.is_parallel_action:
                logger.info(f"[{self.stream_name}] 模型选择其他动作（非并行动作）")
            # 如果模型未生成回复，移除思考消息
            container = await message_manager.get_container(self.stream_id)  # 使用 self.stream_id
            for msg in container.messages[:]:
                if isinstance(msg, MessageThinking) and msg.message_info.message_id == thinking_id:
                    container.messages.remove(msg)
                    logger.debug(f"[{self.stream_name}] 已移除未产生回复的思考消息 {thinking_id}")
                    break
            # 需要在此处也调用 not_reply_handle 和 delete 吗？
            # 如果是因为模型没回复，也算是一种 "未回复"
            return False

        # logger.info(f"[{self.stream_name}] 回复内容: {response_set}")

        if self._disabled:
            logger.info(f"[{self.stream_name}] 已停用，忽略 normal_response。")
            return False

        # 发送回复 (不再需要传入 chat)
        first_bot_msg = await self._add_messages_to_manager(message, response_set, thinking_id)

        # 检查 first_bot_msg 是否为 None (例如思考消息已被移除的情况)
        if first_bot_msg:
            # 消息段已在接收消息时更新，这里不需要额外处理

            # 记录回复信息到最近回复列表中
            reply_info = {
                "time": time.time(),
                "user_message": message.processed_plain_text,
                "user_info": {
                    "user_id": message.message_info.user_info.user_id,
                    "user_nickname": message.message_info.user_info.user_nickname,
                },
                "response": response_set,
                # "is_mentioned": is_mentioned,
                "is_reference_reply": message.reply is not None,  # 判断是否为引用回复
                # "timing": {k: round(v, 2) for k, v in timing_results.items()},
            }
            self.recent_replies.append(reply_info)
            # 保持最近回复历史在限定数量内
            if len(self.recent_replies) > self.max_replies_history:
                self.recent_replies = self.recent_replies[-self.max_replies_history :]
        return response_set if response_set else False

    # 改为实例方法, 移除 chat 参数

    async def start_chat(self):
        """启动聊天任务。"""
        logger.debug(f"[{self.stream_name}] 开始启动聊天任务")

        # 重置停用标志
        self._disabled = False

        # 检查是否已有运行中的任务
        if self._chat_task and not self._chat_task.done():
            logger.info(f"[{self.stream_name}] 聊天轮询任务已在运行中。")
            return

        # 清理可能存在的已完成任务引用
        if self._chat_task and self._chat_task.done():
            self._chat_task = None

        try:
            logger.info(f"[{self.stream_name}] 创建新的聊天轮询任务，模式: {self.reply_mode}")
            if self.reply_mode == "priority":
                polling_task_send = asyncio.create_task(self._priority_chat_loop())
                polling_task_recv = asyncio.create_task(self._priority_chat_loop_add_message())
                print("555")
                polling_task = asyncio.gather(polling_task_send, polling_task_recv)
                print("666")

            else:  # 默认或 "interest" 模式
                polling_task = asyncio.create_task(self._reply_interested_message())

            # 设置回调
            polling_task.add_done_callback(lambda t: self._handle_task_completion(t))

            # 保存任务引用
            self._chat_task = polling_task

            logger.debug(f"[{self.stream_name}] 聊天任务启动完成")

        except Exception as e:
            logger.error(f"[{self.stream_name}] 启动聊天任务失败: {e}")
            self._chat_task = None
            raise

    def _handle_task_completion(self, task: asyncio.Task):
        """任务完成回调处理"""
        try:
            # 简化回调逻辑，避免复杂的异常处理
            logger.debug(f"[{self.stream_name}] 任务完成回调被调用")

            # 检查是否是我们管理的任务
            if task is not self._chat_task:
                # 如果已经不是当前任务（可能在stop_chat中已被清空），直接返回
                logger.debug(f"[{self.stream_name}] 回调的任务不是当前管理的任务")
                return

            # 清理任务引用
            self._chat_task = None
            logger.debug(f"[{self.stream_name}] 任务引用已清理")

            # 简单记录任务状态，不进行复杂处理
            if task.cancelled():
                logger.debug(f"[{self.stream_name}] 任务已取消")
            elif task.done():
                try:
                    # 尝试获取异常，但不抛出
                    exc = task.exception()
                    if exc:
                        logger.error(f"[{self.stream_name}] 任务异常: {type(exc).__name__}: {exc}", exc_info=exc)
                    else:
                        logger.debug(f"[{self.stream_name}] 任务正常完成")
                except Exception as e:
                    # 获取异常时也可能出错，静默处理
                    logger.debug(f"[{self.stream_name}] 获取任务异常时出错: {e}")

        except Exception as e:
            # 回调函数中的任何异常都要捕获，避免影响系统
            logger.error(f"[{self.stream_name}] 任务完成回调处理出错: {e}")
            # 确保任务引用被清理
            self._chat_task = None

    # 改为实例方法, 移除 stream_id 参数
    async def stop_chat(self):
        """停止当前实例的兴趣监控任务。"""
        logger.debug(f"[{self.stream_name}] 开始停止聊天任务")

        # 立即设置停用标志，防止新任务启动
        self._disabled = True

        # 如果没有运行中的任务，直接返回
        if not self._chat_task or self._chat_task.done():
            logger.debug(f"[{self.stream_name}] 没有运行中的任务，直接完成停止")
            self._chat_task = None
            return

        # 保存任务引用并立即清空，避免回调中的循环引用
        task_to_cancel = self._chat_task
        self._chat_task = None

        logger.debug(f"[{self.stream_name}] 取消聊天任务")

        # 尝试优雅取消任务
        task_to_cancel.cancel()

        # 不等待任务完成，让它自然结束
        # 这样可以避免等待过程中的潜在递归问题

        # 异步清理思考消息，不阻塞当前流程
        asyncio.create_task(self._cleanup_thinking_messages_async())

        logger.debug(f"[{self.stream_name}] 聊天任务停止完成")

    async def _cleanup_thinking_messages_async(self):
        """异步清理思考消息，避免阻塞主流程"""
        try:
            # 添加短暂延迟，让任务有时间响应取消
            await asyncio.sleep(0.1)

            container = await message_manager.get_container(self.stream_id)
            if container:
                # 查找并移除所有 MessageThinking 类型的消息
                thinking_messages = [msg for msg in container.messages[:] if isinstance(msg, MessageThinking)]
                if thinking_messages:
                    for msg in thinking_messages:
                        container.messages.remove(msg)
                    logger.info(f"[{self.stream_name}] 清理了 {len(thinking_messages)} 条未处理的思考消息。")
        except Exception as e:
            logger.error(f"[{self.stream_name}] 异步清理思考消息时出错: {e}")
            # 不打印完整栈跟踪，避免日志污染

    # 获取最近回复记录的方法
    def get_recent_replies(self, limit: int = 10) -> List[dict]:
        """获取最近的回复记录

        Args:
            limit: 最大返回数量，默认10条

        Returns:
            List[dict]: 最近的回复记录列表，每项包含：
                time: 回复时间戳
                user_message: 用户消息内容
                user_info: 用户信息(user_id, user_nickname)
                response: 回复内容
                is_mentioned: 是否被提及(@)
                is_reference_reply: 是否为引用回复
                timing: 各阶段耗时
        """
        # 返回最近的limit条记录，按时间倒序排列
        return sorted(self.recent_replies[-limit:], key=lambda x: x["time"], reverse=True)

    def adjust_reply_frequency(self):
        """
        根据预设规则动态调整回复意愿（willing_amplifier）。
        - 评估周期：10分钟
        - 目标频率：由 global_config.chat.talk_frequency 定义（例如 1条/分钟）
        - 调整逻辑：
            - 0条回复 -> 5.0x 意愿
            - 达到目标回复数 -> 1.0x 意愿（基准）
            - 达到目标2倍回复数 -> 0.2x 意愿
            - 中间值线性变化
        - 增益抑制：如果最近5分钟回复过快，则不增加意愿。
        """
        # --- 1. 定义参数 ---
        evaluation_minutes = 10.0
        target_replies_per_min = global_config.chat.get_current_talk_frequency(
            self.stream_id
        )  # 目标频率：e.g. 1条/分钟
        target_replies_in_window = target_replies_per_min * evaluation_minutes  # 10分钟内的目标回复数

        if target_replies_in_window <= 0:
            logger.debug(f"[{self.stream_name}] 目标回复频率为0或负数，不调整意愿放大器。")
            return

        # --- 2. 获取近期统计数据 ---
        stats_10_min = get_recent_message_stats(minutes=evaluation_minutes, chat_id=self.stream_id)
        bot_reply_count_10_min = stats_10_min["bot_reply_count"]

        # --- 3. 计算新的意愿放大器 (willing_amplifier) ---
        # 基于回复数在 [0, target*2] 区间内进行分段线性映射
        if bot_reply_count_10_min <= target_replies_in_window:
            # 在 [0, 目标数] 区间，意愿从 5.0 线性下降到 1.0
            new_amplifier = 5.0 + (bot_reply_count_10_min - 0) * (1.0 - 5.0) / (target_replies_in_window - 0)
        elif bot_reply_count_10_min <= target_replies_in_window * 2:
            # 在 [目标数, 目标数*2] 区间，意愿从 1.0 线性下降到 0.2
            over_target_cap = target_replies_in_window * 2
            new_amplifier = 1.0 + (bot_reply_count_10_min - target_replies_in_window) * (0.2 - 1.0) / (
                over_target_cap - target_replies_in_window
            )
        else:
            # 超过目标数2倍，直接设为最小值
            new_amplifier = 0.2

        # --- 4. 检查是否需要抑制增益 ---
        # "如果邻近5分钟内，回复数量 > 频率/2，就不再进行增益"
        suppress_gain = False
        if new_amplifier > self.willing_amplifier:  # 仅在计算结果为增益时检查
            suppression_minutes = 5.0
            # 5分钟内目标回复数的一半
            suppression_threshold = (target_replies_per_min / 2) * suppression_minutes  # e.g., (1/2)*5 = 2.5
            stats_5_min = get_recent_message_stats(minutes=suppression_minutes, chat_id=self.stream_id)
            bot_reply_count_5_min = stats_5_min["bot_reply_count"]

            if bot_reply_count_5_min > suppression_threshold:
                suppress_gain = True

        # --- 5. 更新意愿放大器 ---
        if suppress_gain:
            logger.debug(
                f"[{self.stream_name}] 回复增益被抑制。最近5分钟内回复数 ({bot_reply_count_5_min}) "
                f"> 阈值 ({suppression_threshold:.1f})。意愿放大器保持在 {self.willing_amplifier:.2f}"
            )
            # 不做任何改动
        else:
            # 限制最终值在 [0.2, 5.0] 范围内
            self.willing_amplifier = max(0.2, min(5.0, new_amplifier))
            logger.debug(
                f"[{self.stream_name}] 调整回复意愿。10分钟内回复: {bot_reply_count_10_min} (目标: {target_replies_in_window:.0f}) -> "
                f"意愿放大器更新为: {self.willing_amplifier:.2f}"
            )

    def _get_sender_name(self, message: MessageRecv) -> str:
        """获取发送者名称，用于planner"""
        if message.chat_stream.user_info:
            user_info = message.chat_stream.user_info
            if user_info.user_cardname and user_info.user_nickname:
                return f"[{user_info.user_nickname}][群昵称：{user_info.user_cardname}]"
            elif user_info.user_nickname:
                return f"[{user_info.user_nickname}]"
            else:
                return f"用户({user_info.user_id})"
        return "某人"

    async def _execute_action(
        self, action_type: str, action_data: dict, message: MessageRecv, thinking_id: str
    ) -> Optional[bool]:
        """执行具体的动作，只返回执行成功与否"""
        try:
            # 创建动作处理器实例
            action_handler = self.action_manager.create_action(
                action_name=action_type,
                action_data=action_data,
                reasoning=action_data.get("reasoning", ""),
                cycle_timers={},  # normal_chat使用空的cycle_timers
                thinking_id=thinking_id,
                chat_stream=self.chat_stream,
                log_prefix=self.stream_name,
                shutting_down=self._disabled,
            )

            if action_handler:
                # 执行动作
                result = await action_handler.handle_action()
                success = False

                if result and isinstance(result, tuple) and len(result) >= 2:
                    # handle_action返回 (success: bool, message: str)
                    success = result[0]
                elif result:
                    # 如果返回了其他结果，假设成功
                    success = True

                return success

        except Exception as e:
            logger.error(f"[{self.stream_name}] 执行动作 {action_type} 失败: {e}")

        return False

    def set_planner_enabled(self, enabled: bool):
        """设置是否启用planner"""
        self.enable_planner = enabled
        logger.info(f"[{self.stream_name}] Planner {'启用' if enabled else '禁用'}")

    def get_action_manager(self) -> ActionManager:
        """获取动作管理器实例"""
        return self.action_manager

    async def _check_relation_building_conditions(self):
        """检查person_engaged_cache中是否有满足关系构建条件的用户"""
        users_to_build_relationship = []

        for person_id, segments in list(self.person_engaged_cache.items()):
            total_message_count = self._get_total_message_count(person_id)
            if total_message_count >= 45:
                users_to_build_relationship.append(person_id)
                logger.info(
                    f"[{self.stream_name}] 用户 {person_id} 满足关系构建条件，总消息数：{total_message_count}，消息段数：{len(segments)}"
                )
            elif total_message_count > 0:
                # 记录进度信息
                logger.debug(
                    f"[{self.stream_name}] 用户 {person_id} 进度：{total_message_count}/45 条消息，{len(segments)} 个消息段"
                )

        # 为满足条件的用户构建关系
        for person_id in users_to_build_relationship:
            segments = self.person_engaged_cache[person_id]
            # 异步执行关系构建
            asyncio.create_task(self._build_relation_for_person_segments(person_id, segments))
            # 移除已处理的用户缓存
            del self.person_engaged_cache[person_id]
            self._save_cache()
            logger.info(f"[{self.stream_name}] 用户 {person_id} 关系构建已启动，缓存已清理")

    async def _build_relation_for_person_segments(self, person_id: str, segments: List[Dict[str, any]]):
        """基于消息段更新用户印象，统一使用focus chat的构建方式"""
        if not segments:
            return

        logger.debug(f"[{self.stream_name}] 开始为 {person_id} 基于 {len(segments)} 个消息段更新印象")
        try:
            processed_messages = []

            for i, segment in enumerate(segments):
                start_time = segment["start_time"]
                end_time = segment["end_time"]
                segment["message_count"]
                start_date = time.strftime("%Y-%m-%d %H:%M", time.localtime(start_time))

                # 获取该段的消息（包含边界）
                segment_messages = get_raw_msg_by_timestamp_with_chat_inclusive(self.stream_id, start_time, end_time)
                logger.debug(
                    f"[{self.stream_name}] 消息段 {i + 1}: {start_date} - {time.strftime('%Y-%m-%d %H:%M', time.localtime(end_time))}, 消息数: {len(segment_messages)}"
                )

                if segment_messages:
                    # 如果不是第一个消息段，在消息列表前添加间隔标识
                    if i > 0:
                        # 创建一个特殊的间隔消息
                        gap_message = {
                            "time": start_time - 0.1,  # 稍微早于段开始时间
                            "user_id": "system",
                            "user_platform": "system",
                            "user_nickname": "系统",
                            "user_cardname": "",
                            "display_message": f"...（中间省略一些消息）{start_date} 之后的消息如下...",
                            "is_action_record": True,
                            "chat_info_platform": segment_messages[0].get("chat_info_platform", ""),
                            "chat_id": self.stream_id,
                        }
                        processed_messages.append(gap_message)

                    # 添加该段的所有消息
                    processed_messages.extend(segment_messages)

            if processed_messages:
                # 按时间排序所有消息（包括间隔标识）
                processed_messages.sort(key=lambda x: x["time"])

                logger.debug(
                    f"[{self.stream_name}] 为 {person_id} 获取到总共 {len(processed_messages)} 条消息（包含间隔标识）用于印象更新"
                )
                relationship_manager = get_relationship_manager()

                # 调用统一的更新方法
                await relationship_manager.update_person_impression(
                    person_id=person_id, timestamp=time.time(), bot_engaged_messages=processed_messages
                )
            else:
                logger.debug(f"[{self.stream_name}] 没有找到 {person_id} 的消息段对应的消息，不更新印象")

        except Exception as e:
            logger.error(f"[{self.stream_name}] 为 {person_id} 更新印象时发生错误: {e}")
            logger.error(traceback.format_exc())

    async def _check_should_switch_to_focus(self) -> bool:
        """
        检查是否满足切换到focus模式的条件

        Returns:
            bool: 是否应该切换到focus模式
        """
        # 检查思考消息堆积情况
        container = await message_manager.get_container(self.stream_id)
        if container:
            thinking_count = sum(1 for msg in container.messages if isinstance(msg, MessageThinking))
            if thinking_count >= 4 * global_config.chat.auto_focus_threshold:  # 如果堆积超过阈值条思考消息
                logger.debug(f"[{self.stream_name}] 检测到思考消息堆积({thinking_count}条)，切换到focus模式")
                return True

        if not self.recent_replies:
            return False

        current_time = time.time()
        time_threshold = 120 / global_config.chat.auto_focus_threshold
        reply_threshold = 6 * global_config.chat.auto_focus_threshold

        one_minute_ago = current_time - time_threshold

        # 统计指定时间内的回复数量
        recent_reply_count = sum(1 for reply in self.recent_replies if reply["time"] > one_minute_ago)

        should_switch = recent_reply_count > reply_threshold
        if should_switch:
            logger.debug(
                f"[{self.stream_name}] 检测到{time_threshold:.0f}秒内回复数量({recent_reply_count})大于{reply_threshold}，满足切换到focus模式条件"
            )

        return should_switch<|MERGE_RESOLUTION|>--- conflicted
+++ resolved
@@ -804,7 +804,7 @@
         # 回复前处理
         thinking_id = await self._create_thinking_message(message)
 
-<<<<<<< HEAD
+
         # 如果启用planner，预先修改可用actions（避免在并行任务中重复调用）
         available_actions = None
         if self.enable_planner:
@@ -816,33 +816,20 @@
             except Exception as e:
                 logger.warning(f"[{self.stream_name}] 获取available_actions失败: {e}")
                 available_actions = None
-=======
-            # 定义并行执行的任务
-            async def generate_normal_response():
-                """生成普通回复"""
-                try:
-                    return await self.gpt.generate_response(
-                        message=message,
-                        available_actions=available_actions,
-                    )
-                except Exception as e:
-                    logger.error(f"[{self.stream_name}] 回复生成出现错误：{str(e)} {traceback.format_exc()}")
-                    return None
->>>>>>> c4ce2067
-
-        # 定义并行执行的任务
-        async def generate_normal_response():
-            """生成普通回复"""
-            try:
-                return await self.gpt.generate_response(
-                    message=message,
-                    thinking_id=thinking_id,
-                    enable_planner=self.enable_planner,
-                    available_actions=available_actions,
-                )
-            except Exception as e:
-                logger.error(f"[{self.stream_name}] 回复生成出现错误：{str(e)} {traceback.format_exc()}")
-                return None
+
+          # 定义并行执行的任务
+          async def generate_normal_response():
+              """生成普通回复"""
+              try:
+                  return await self.gpt.generate_response(
+                      message=message,
+                      available_actions=available_actions,
+                  )
+              except Exception as e:
+                  logger.error(f"[{self.stream_name}] 回复生成出现错误：{str(e)} {traceback.format_exc()}")
+                  return None
+
+
 
         async def plan_and_execute_actions():
             """规划和执行额外动作"""
