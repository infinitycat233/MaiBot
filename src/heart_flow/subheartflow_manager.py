--- conflicted
+++ resolved
@@ -2,12 +2,8 @@
 import time
 import random
 from typing import Dict, Any, Optional, List
-<<<<<<< HEAD
 import json # 导入 json 模块
 import functools # <-- 新增导入
-=======
-import json  # 导入 json 模块
->>>>>>> b14af13d
 
 # 导入日志模块
 from src.common.logger import get_module_logger, LogConfig, SUBHEARTFLOW_MANAGER_STYLE_CONFIG
@@ -391,7 +387,6 @@
                         f"{prompt_personality}\n"
                         f"你当前没有在： [{stream_name}] 群中聊天。\n"
                         f"{mai_state_description}\n"
-<<<<<<< HEAD
                         f"这个群里最近的聊天内容是:\n---\n{combined_summary}\n---\n"
                         f"基于以上信息，请判断你是否愿意在这个群开始闲聊，"
                         f"进入常规聊天(CHAT)状态？\n"
@@ -399,25 +394,13 @@
                         f"包含键 'decision'，如果要开始聊天，值为 true ，否则为 false.\n"
                         f"包含键 'reason'，其值为你的理由。\n"  
                         f"例如：{{\"decision\": true, \"reason\": \"因为我想聊天\"}}\n"
-=======
-                        f"最近观察到的内容摘要:\n---\n{combined_summary}\n---\n"
-                        f"基于以上信息，该子心流是否表现出足够的活跃迹象或重要性，"
-                        f"值得将其唤醒并进入常规聊天(CHAT)状态？\n"
-                        f"请以 JSON 格式回答，包含一个键 'decision'，其值为 true 或 false.\n"
-                        f'例如：{{"decision": true}}\n'
->>>>>>> b14af13d
                         f"请只输出有效的 JSON 对象。"
                     )
 
                     # 调用LLM评估
                     should_activate = await self._llm_evaluate_state_transition(prompt)
-<<<<<<< HEAD
                     if should_activate is None: # 处理解析失败或意外情况
                         logger.warning(f"{log_prefix}LLM评估返回无效结果，跳过。")
-=======
-                    if should_activate is None:  # 处理解析失败或意外情况
-                        logger.warning(f"{log_prefix} [{stream_name}] LLM评估返回无效结果，跳过。")
->>>>>>> b14af13d
                         continue
 
                     if should_activate:
@@ -447,7 +430,6 @@
                         f"{prompt_personality}\n"
                         f"你正在在： [{stream_name}] 群中聊天。\n"
                         f"{mai_state_description}\n"
-<<<<<<< HEAD
                         f"这个群里最近的聊天内容是:\n---\n{combined_summary}\n---\n"
                         f"基于以上信息，请判断你是否愿意在这个群继续闲聊，"
                         f"还是暂时离开聊天，进入休眠状态？\n"
@@ -455,25 +437,13 @@
                         f"包含键 'decision'，如果要离开聊天，值为 true ，否则为 false.\n"
                         f"包含键 'reason'，其值为你的理由。\n"  
                         f"例如：{{\"decision\": true, \"reason\": \"因为我想休息\"}}\n"
-=======
-                        f"最近观察到的内容摘要:\n---\n{combined_summary}\n---\n"
-                        f"基于以上信息，该子心流是否表现出不活跃、对话结束或不再需要关注的迹象，"
-                        f"应该让其进入休眠(ABSENT)状态？\n"
-                        f"请以 JSON 格式回答，包含一个键 'decision'，其值为 true (表示应休眠) 或 false (表示不应休眠).\n"
-                        f'例如：{{"decision": true}}\n'
->>>>>>> b14af13d
                         f"请只输出有效的 JSON 对象。"
                     )
 
                     # 调用LLM评估
                     should_deactivate = await self._llm_evaluate_state_transition(prompt)
-<<<<<<< HEAD
                     if should_deactivate is None: # 处理解析失败或意外情况
                         logger.warning(f"{log_prefix}LLM评估返回无效结果，跳过。")
-=======
-                    if should_deactivate is None:  # 处理解析失败或意外情况
-                        logger.warning(f"{log_prefix} [{stream_name}] LLM评估返回无效结果，跳过。")
->>>>>>> b14af13d
                         continue
 
                     if should_deactivate:
@@ -501,15 +471,9 @@
         try:
             # --- 真实的 LLM 调用 ---
             response_text, _ = await self.llm_state_evaluator.generate_response_async(prompt)
-<<<<<<< HEAD
             # logger.debug(f"{log_prefix} 使用模型 {self.llm_state_evaluator.model_name} 评估")
             logger.debug(f"{log_prefix} 原始输入: {prompt}")
             logger.debug(f"{log_prefix} 原始响应: {response_text}")
-=======
-            logger.debug(
-                f"{log_prefix} 使用模型 {self.llm_state_evaluator.model_name} 评估，原始响应: ```{response_text}```"
-            )
->>>>>>> b14af13d
 
             # --- 解析 JSON 响应 ---
             try:
