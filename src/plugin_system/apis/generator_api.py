"""
回复器API模块

提供回复器相关功能，采用标准Python包设计模式
使用方式：
    from src.plugin_system.apis import generator_api
    replyer = generator_api.get_replyer(chat_stream)
    success, reply_set, _ = await generator_api.generate_reply(chat_stream, action_data, reasoning)
"""

import traceback
from typing import Tuple, Any, Dict, List, Optional
from rich.traceback import install
from src.common.logger import get_logger
from src.chat.replyer.default_generator import DefaultReplyer
from src.chat.message_receive.chat_stream import ChatStream
from src.chat.utils.utils import process_llm_response
from src.chat.replyer.replyer_manager import replyer_manager
from src.plugin_system.base.component_types import ActionInfo

install(extra_lines=3)

logger = get_logger("generator_api")


# =============================================================================
# 回复器获取API函数
# =============================================================================


def get_replyer(
    chat_stream: Optional[ChatStream] = None,
    chat_id: Optional[str] = None,
    model_configs: Optional[List[Dict[str, Any]]] = None,
    request_type: str = "replyer",
) -> Optional[DefaultReplyer]:
    """获取回复器对象

    优先使用chat_stream，如果没有则使用chat_id直接查找。
    使用 ReplyerManager 来管理实例，避免重复创建。

    Args:
        chat_stream: 聊天流对象（优先）
        chat_id: 聊天ID（实际上就是stream_id）
        model_configs: 模型配置列表
        request_type: 请求类型

    Returns:
        Optional[DefaultReplyer]: 回复器对象，如果获取失败则返回None

    Raises:
        ValueError: chat_stream 和 chat_id 均为空
    """
    if not chat_id and not chat_stream:
        raise ValueError("chat_stream 和 chat_id 不可均为空")
    try:
        logger.debug(f"[GeneratorAPI] 正在获取回复器，chat_id: {chat_id}, chat_stream: {'有' if chat_stream else '无'}")
        return replyer_manager.get_replyer(
            chat_stream=chat_stream,
            chat_id=chat_id,
            model_configs=model_configs,
            request_type=request_type,
        )
    except Exception as e:
        logger.error(f"[GeneratorAPI] 获取回复器时发生意外错误: {e}", exc_info=True)
        traceback.print_exc()
        return None


# =============================================================================
# 回复生成API函数
# =============================================================================


async def generate_reply(
    chat_stream: Optional[ChatStream] = None,
    chat_id: Optional[str] = None,
    action_data: Optional[Dict[str, Any]] = None,
    reply_to: str = "",
    extra_info: str = "",
    available_actions: Optional[Dict[str, ActionInfo]] = None,
    enable_tool: bool = False,
    enable_splitter: bool = True,
    enable_chinese_typo: bool = True,
    return_prompt: bool = False,
    model_configs: Optional[List[Dict[str, Any]]] = None,
    request_type: str = "generator_api",
) -> Tuple[bool, List[Tuple[str, Any]], Optional[str]]:
    """生成回复

    Args:
        chat_stream: 聊天流对象（优先）
        chat_id: 聊天ID（备用）
        action_data: 动作数据（向下兼容，包含reply_to和extra_info）
        reply_to: 回复对象，格式为 "发送者:消息内容"
        extra_info: 额外信息，用于补充上下文
        available_actions: 可用动作
        enable_tool: 是否启用工具调用
        enable_splitter: 是否启用消息分割器
        enable_chinese_typo: 是否启用错字生成器
        return_prompt: 是否返回提示词
        model_configs: 模型配置列表
        request_type: 请求类型（可选，记录LLM使用）
    Returns:
        Tuple[bool, List[Tuple[str, Any]], Optional[str]]: (是否成功, 回复集合, 提示词)
    """
    try:
        # 获取回复器
        replyer = get_replyer(chat_stream, chat_id, model_configs=model_configs, request_type=request_type)
        if not replyer:
            logger.error("[GeneratorAPI] 无法获取回复器")
            return False, [], None

        logger.debug("[GeneratorAPI] 开始生成回复")
<<<<<<< HEAD
        
=======

>>>>>>> 97a10c55
        if not reply_to and action_data:
            reply_to = action_data.get("reply_to", "")
        if not extra_info and action_data:
            extra_info = action_data.get("extra_info", "")

        # 调用回复器生成回复
        success, content, prompt = await replyer.generate_reply_with_context(
            reply_to=reply_to,
            extra_info=extra_info,
            available_actions=available_actions,
            enable_tool=enable_tool,
        )
        reply_set = []
        if content:
            reply_set = await process_human_text(content, enable_splitter, enable_chinese_typo)

        if success:
            logger.debug(f"[GeneratorAPI] 回复生成成功，生成了 {len(reply_set)} 个回复项")
        else:
            logger.warning("[GeneratorAPI] 回复生成失败")

        if return_prompt:
            return success, reply_set, prompt
        else:
            return success, reply_set, None

    except ValueError as ve:
        raise ve

    except Exception as e:
        logger.error(f"[GeneratorAPI] 生成回复时出错: {e}")
        logger.error(traceback.format_exc())
        return False, [], None


async def rewrite_reply(
    chat_stream: Optional[ChatStream] = None,
    reply_data: Optional[Dict[str, Any]] = None,
    chat_id: Optional[str] = None,
    enable_splitter: bool = True,
    enable_chinese_typo: bool = True,
    model_configs: Optional[List[Dict[str, Any]]] = None,
    raw_reply: str = "",
    reason: str = "",
    reply_to: str = "",
    return_prompt: bool = False,
) -> Tuple[bool, List[Tuple[str, Any]], Optional[str]]:
    """重写回复

    Args:
        chat_stream: 聊天流对象（优先）
        reply_data: 回复数据字典（向下兼容备用，当其他参数缺失时从此获取）
        chat_id: 聊天ID（备用）
        enable_splitter: 是否启用消息分割器
        enable_chinese_typo: 是否启用错字生成器
        model_configs: 模型配置列表
        raw_reply: 原始回复内容
        reason: 回复原因
        reply_to: 回复对象
        return_prompt: 是否返回提示词

    Returns:
        Tuple[bool, List[Tuple[str, Any]]]: (是否成功, 回复集合)
    """
    try:
        # 获取回复器
        replyer = get_replyer(chat_stream, chat_id, model_configs=model_configs)
        if not replyer:
            logger.error("[GeneratorAPI] 无法获取回复器")
            return False, [], None

        logger.info("[GeneratorAPI] 开始重写回复")

        # 如果参数缺失，从reply_data中获取
        if reply_data:
            raw_reply = raw_reply or reply_data.get("raw_reply", "")
            reason = reason or reply_data.get("reason", "")
            reply_to = reply_to or reply_data.get("reply_to", "")

        # 调用回复器重写回复
        success, content, prompt = await replyer.rewrite_reply_with_context(
            raw_reply=raw_reply,
            reason=reason,
            reply_to=reply_to,
            return_prompt=return_prompt,
        )
        reply_set = []
        if content:
            reply_set = await process_human_text(content, enable_splitter, enable_chinese_typo)

        if success:
            logger.info(f"[GeneratorAPI] 重写回复成功，生成了 {len(reply_set)} 个回复项")
        else:
            logger.warning("[GeneratorAPI] 重写回复失败")

        return success, reply_set, prompt if return_prompt else None

    except ValueError as ve:
        raise ve

    except Exception as e:
        logger.error(f"[GeneratorAPI] 重写回复时出错: {e}")
        return False, [], None


async def process_human_text(content: str, enable_splitter: bool, enable_chinese_typo: bool) -> List[Tuple[str, Any]]:
    """将文本处理为更拟人化的文本

    Args:
        content: 文本内容
        enable_splitter: 是否启用消息分割器
        enable_chinese_typo: 是否启用错字生成器
    """
    if not isinstance(content, str):
        raise ValueError("content 必须是字符串类型")
    try:
        processed_response = process_llm_response(content, enable_splitter, enable_chinese_typo)

        reply_set = []
        for text in processed_response:
            reply_seg = ("text", text)
            reply_set.append(reply_seg)

        return reply_set

    except Exception as e:
        logger.error(f"[GeneratorAPI] 处理人形文本时出错: {e}")
        return []

async def generate_response_custom(
    chat_stream: Optional[ChatStream] = None,
    chat_id: Optional[str] = None,
    model_configs: Optional[List[Dict[str, Any]]] = None,
    prompt: str = "",
) -> Optional[str]:
    replyer = get_replyer(chat_stream, chat_id, model_configs=model_configs)
    if not replyer:
        logger.error("[GeneratorAPI] 无法获取回复器")
        return None

    try:
        logger.debug("[GeneratorAPI] 开始生成自定义回复")
        response = await replyer.llm_generate_content(prompt)
        if response:
            logger.debug("[GeneratorAPI] 自定义回复生成成功")
            return response
        else:
            logger.warning("[GeneratorAPI] 自定义回复生成失败")
            return None
    except Exception as e:
        logger.error(f"[GeneratorAPI] 生成自定义回复时出错: {e}")
        return None<|MERGE_RESOLUTION|>--- conflicted
+++ resolved
@@ -112,11 +112,7 @@
             return False, [], None
 
         logger.debug("[GeneratorAPI] 开始生成回复")
-<<<<<<< HEAD
-        
-=======
-
->>>>>>> 97a10c55
+
         if not reply_to and action_data:
             reply_to = action_data.get("reply_to", "")
         if not extra_info and action_data:
