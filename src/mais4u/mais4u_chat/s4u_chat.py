import asyncio
import time
import random
from typing import Optional, Dict, Tuple  # 导入类型提示
from maim_message import UserInfo, Seg
from src.common.logger import get_logger
from src.chat.message_receive.chat_stream import ChatStream, get_chat_manager
from .s4u_stream_generator import S4UStreamGenerator
from src.chat.message_receive.message import MessageSending, MessageRecv
from src.config.config import global_config
from src.common.message.api import get_global_api
from src.chat.message_receive.storage import MessageStorage


logger = get_logger("S4U_chat")


class MessageSenderContainer:
    """一个简单的容器，用于按顺序发送消息并模拟打字效果。"""

    def __init__(self, chat_stream: ChatStream, original_message: MessageRecv):
        self.chat_stream = chat_stream
        self.original_message = original_message
        self.queue = asyncio.Queue()
        self.storage = MessageStorage()
        self._task: Optional[asyncio.Task] = None
        self._paused_event = asyncio.Event()
        self._paused_event.set()  # 默认设置为非暂停状态

    async def add_message(self, chunk: str):
        """向队列中添加一个消息块。"""
        await self.queue.put(chunk)

    async def close(self):
        """表示没有更多消息了，关闭队列。"""
        await self.queue.put(None)  # Sentinel

    def pause(self):
        """暂停发送。"""
        self._paused_event.clear()

    def resume(self):
        """恢复发送。"""
        self._paused_event.set()

    def _calculate_typing_delay(self, text: str) -> float:
        """根据文本长度计算模拟打字延迟。"""
        chars_per_second = 15.0
        min_delay = 0.2
        max_delay = 2.0

        delay = len(text) / chars_per_second
        return max(min_delay, min(delay, max_delay))

    async def _send_worker(self):
        """从队列中取出消息并发送。"""
        while True:
            try:
                # This structure ensures that task_done() is called for every item retrieved,
                # even if the worker is cancelled while processing the item.
                chunk = await self.queue.get()
            except asyncio.CancelledError:
                break

            try:
                if chunk is None:
                    break

                # Check for pause signal *after* getting an item.
                await self._paused_event.wait()

                # delay = self._calculate_typing_delay(chunk)
                delay = 0.1
                await asyncio.sleep(delay)

                current_time = time.time()
                msg_id = f"{current_time}_{random.randint(1000, 9999)}"

                text_to_send = chunk
                if global_config.experimental.debug_show_chat_mode:
                    text_to_send += "ⁿ"

                message_segment = Seg(type="text", data=text_to_send)
                bot_message = MessageSending(
                    message_id=msg_id,
                    chat_stream=self.chat_stream,
                    bot_user_info=UserInfo(
                        user_id=global_config.bot.qq_account,
                        user_nickname=global_config.bot.nickname,
                        platform=self.original_message.message_info.platform,
                    ),
                    sender_info=self.original_message.message_info.user_info,
                    message_segment=message_segment,
                    reply=self.original_message,
                    is_emoji=False,
                    apply_set_reply_logic=True,
                    reply_to=f"{self.original_message.message_info.user_info.platform}:{self.original_message.message_info.user_info.user_id}",
                )

                await bot_message.process()

                await get_global_api().send_message(bot_message)
                logger.info(f"已将消息 '{text_to_send}' 发往平台 '{bot_message.message_info.platform}'")

                await self.storage.store_message(bot_message, self.chat_stream)

            except Exception as e:
                logger.error(f"[{self.chat_stream.get_stream_name()}] 消息发送或存储时出现错误: {e}", exc_info=True)

            finally:
                # CRUCIAL: Always call task_done() for any item that was successfully retrieved.
                self.queue.task_done()

    def start(self):
        """启动发送任务。"""
        if self._task is None:
            self._task = asyncio.create_task(self._send_worker())

    async def join(self):
        """等待所有消息发送完毕。"""
        if self._task:
            await self._task


class S4UChatManager:
    def __init__(self):
        self.s4u_chats: Dict[str, "S4UChat"] = {}

    def get_or_create_chat(self, chat_stream: ChatStream) -> "S4UChat":
        if chat_stream.stream_id not in self.s4u_chats:
            stream_name = get_chat_manager().get_stream_name(chat_stream.stream_id) or chat_stream.stream_id
            logger.info(f"Creating new S4UChat for stream: {stream_name}")
            self.s4u_chats[chat_stream.stream_id] = S4UChat(chat_stream)
        return self.s4u_chats[chat_stream.stream_id]


s4u_chat_manager = S4UChatManager()


def get_s4u_chat_manager() -> S4UChatManager:
    return s4u_chat_manager


class S4UChat:
    _MESSAGE_TIMEOUT_SECONDS = 60  # 普通消息存活时间（秒）

    def __init__(self, chat_stream: ChatStream):
        """初始化 S4UChat 实例。"""

        self.chat_stream = chat_stream
        self.stream_id = chat_stream.stream_id
        self.stream_name = get_chat_manager().get_stream_name(self.stream_id) or self.stream_id

        # 两个消息队列
        self._vip_queue = asyncio.PriorityQueue()
        self._normal_queue = asyncio.PriorityQueue()
<<<<<<< HEAD
        
        # 优先级管理配置
        self.normal_queue_max_size = 20  # 普通队列最大容量，可以后续移到配置文件
        self.interest_dict = {}  # 用户兴趣分字典，可以后续移到配置文件. e.g. {"user_id": 5.0}
        self.at_bot_priority_bonus = 100.0 # @机器人时的额外优先分
=======
>>>>>>> b369d12c

        self._entry_counter = 0  # 保证FIFO的全局计数器
        self._new_message_event = asyncio.Event()  # 用于唤醒处理器

        self._processing_task = asyncio.create_task(self._message_processor())
        self._current_generation_task: Optional[asyncio.Task] = None
        # 当前消息的元数据：(队列类型, 优先级分数, 计数器, 消息对象)
        self._current_message_being_replied: Optional[Tuple[str, float, int, MessageRecv]] = None

        self._is_replying = False
        self.gpt = S4UStreamGenerator()
        logger.info(f"[{self.stream_name}] S4UChat with two-queue system initialized.")

    def _is_vip(self, message: MessageRecv) -> bool:
        """检查消息是否来自VIP用户。"""
        # 您需要修改此处或在配置文件中定义VIP用户
        vip_user_ids = ["1026294844"]
        vip_user_ids = [""]
        return message.message_info.user_info.user_id in vip_user_ids

    def _get_interest_score(self, user_id: str) -> float:
        """获取用户的兴趣分，默认为1.0"""
        return self.interest_dict.get(user_id, 1.0)

    def _calculate_base_priority_score(self, message: MessageRecv) -> float:
        """
        为消息计算基础优先级分数。分数越高，优先级越高。
        """
        score = 0.0
        # 如果消息 @ 了机器人，则增加一个很大的分数
        if f"@{global_config.bot.nickname}" in message.processed_plain_text or any(
            f"@{alias}" in message.processed_plain_text for alias in global_config.bot.alias_names
        ):
            score += self.at_bot_priority_bonus
        
        # 加上用户的固有兴趣分
        score += self._get_interest_score(message.message_info.user_info.user_id)
        return score

    async def add_message(self, message: MessageRecv) -> None:
        """根据VIP状态和中断逻辑将消息放入相应队列。"""
        is_vip = self._is_vip(message)
<<<<<<< HEAD
        # 优先级分数越高，优先级越高。
        new_priority_score = self._calculate_base_priority_score(message)
        
        should_interrupt = False
        if self._current_generation_task and not self._current_generation_task.done():
            if self._current_message_being_replied:
                current_queue, current_priority_score, _, current_msg = self._current_message_being_replied
                
=======
        new_priority = self._get_message_priority(message)

        should_interrupt = False
        if self._current_generation_task and not self._current_generation_task.done():
            if self._current_message_being_replied:
                current_queue, current_priority, _, current_msg = self._current_message_being_replied

>>>>>>> b369d12c
                # 规则：VIP从不被打断
                if current_queue == "vip":
                    pass  # Do nothing

                # 规则：普通消息可以被打断
                elif current_queue == "normal":
                    # VIP消息可以打断普通消息
                    if is_vip:
                        should_interrupt = True
                        logger.info(f"[{self.stream_name}] VIP message received, interrupting current normal task.")
                    # 普通消息的内部打断逻辑
                    else:
                        new_sender_id = message.message_info.user_info.user_id
                        current_sender_id = current_msg.message_info.user_info.user_id
                        # 新消息优先级更高
                        if new_priority_score > current_priority_score:
                            should_interrupt = True
                            logger.info(f"[{self.stream_name}] New normal message has higher priority, interrupting.")
                        # 同用户，新消息的优先级不能更低
                        elif new_sender_id == current_sender_id and new_priority_score >= current_priority_score:
                            should_interrupt = True
                            logger.info(f"[{self.stream_name}] Same user sent new message, interrupting.")

        if should_interrupt:
            if self.gpt.partial_response:
                logger.warning(
                    f"[{self.stream_name}] Interrupting reply. Already generated: '{self.gpt.partial_response}'"
                )
            self._current_generation_task.cancel()

        # asyncio.PriorityQueue 是最小堆，所以我们存入分数的相反数
        # 这样，原始分数越高的消息，在队列中的优先级数字越小，越靠前
        item = (-new_priority_score, self._entry_counter, time.time(), message)
        
        if is_vip:
            await self._vip_queue.put(item)
            logger.info(f"[{self.stream_name}] VIP message added to queue.")
        else:
            # 应用普通队列的最大容量限制
            if self._normal_queue.qsize() >= self.normal_queue_max_size:
                # 队列已满，简单忽略新消息
                # 更复杂的逻辑（如替换掉队列中优先级最低的）对于 asyncio.PriorityQueue 来说实现复杂
                logger.debug(f"[{self.stream_name}] Normal queue is full, ignoring new message from {message.message_info.user_info.user_id}")
                return

            await self._normal_queue.put(item)

        self._entry_counter += 1
        self._new_message_event.set()  # 唤醒处理器

    async def _message_processor(self):
        """调度器：优先处理VIP队列，然后处理普通队列。"""
        while True:
            try:
                # 等待有新消息的信号，避免空转
                await self._new_message_event.wait()
                self._new_message_event.clear()

                # 优先处理VIP队列
                if not self._vip_queue.empty():
                    neg_priority, entry_count, _, message = self._vip_queue.get_nowait()
                    priority = -neg_priority
                    queue_name = "vip"
                # 其次处理普通队列
                elif not self._normal_queue.empty():
                    neg_priority, entry_count, timestamp, message = self._normal_queue.get_nowait()
                    priority = -neg_priority
                    # 检查普通消息是否超时
                    if time.time() - timestamp > self._MESSAGE_TIMEOUT_SECONDS:
                        logger.info(
                            f"[{self.stream_name}] Discarding stale normal message: {message.processed_plain_text[:20]}..."
                        )
                        self._normal_queue.task_done()
                        continue  # 处理下一条
                    queue_name = "normal"
                else:
                    continue  # 没有消息了，回去等事件

                self._current_message_being_replied = (queue_name, priority, entry_count, message)
                self._current_generation_task = asyncio.create_task(self._generate_and_send(message))

                try:
                    await self._current_generation_task
                except asyncio.CancelledError:
                    logger.info(
                        f"[{self.stream_name}] Reply generation was interrupted externally for {queue_name} message. The message will be discarded."
                    )
                    # 被中断的消息应该被丢弃，而不是重新排队，以响应最新的用户输入。
                    # 旧的重新入队逻辑会导致所有中断的消息最终都被回复。

                except Exception as e:
                    logger.error(f"[{self.stream_name}] _generate_and_send task error: {e}", exc_info=True)
                finally:
                    self._current_generation_task = None
                    self._current_message_being_replied = None
                    # 标记任务完成
                    if queue_name == "vip":
                        self._vip_queue.task_done()
                    else:
                        self._normal_queue.task_done()

                    # 检查是否还有任务，有则立即再次触发事件
                    if not self._vip_queue.empty() or not self._normal_queue.empty():
                        self._new_message_event.set()

            except asyncio.CancelledError:
                logger.info(f"[{self.stream_name}] Message processor is shutting down.")
                break
            except Exception as e:
                logger.error(f"[{self.stream_name}] Message processor main loop error: {e}", exc_info=True)
                await asyncio.sleep(1)

    async def _generate_and_send(self, message: MessageRecv):
        """为单个消息生成文本和音频回复。整个过程可以被中断。"""
        self._is_replying = True
        sender_container = MessageSenderContainer(self.chat_stream, message)
        sender_container.start()

        try:
            logger.info(f"[S4U] 开始为消息生成文本和音频流: '{message.processed_plain_text[:30]}...'")

            # 1. 逐句生成文本、发送并播放音频
            gen = self.gpt.generate_response(message, "")
            async for chunk in gen:
                # 如果任务被取消，await 会在此处引发 CancelledError

                # a. 发送文本块
                await sender_container.add_message(chunk)

                # b. 为该文本块生成并播放音频
                # if chunk.strip():
                # audio_data = await self.audio_generator.generate(chunk)
                # player = MockAudioPlayer(audio_data)
                # await player.play()

            # 等待所有文本消息发送完成
            await sender_container.close()
            await sender_container.join()
            logger.info(f"[{self.stream_name}] 所有文本和音频块处理完毕。")

        except asyncio.CancelledError:
            logger.info(f"[{self.stream_name}] 回复流程（文本或音频）被中断。")
            raise  # 将取消异常向上传播
        except Exception as e:
            logger.error(f"[{self.stream_name}] 回复生成过程中出现错误: {e}", exc_info=True)
        finally:
            self._is_replying = False
            # 确保发送器被妥善关闭（即使已关闭，再次调用也是安全的）
            sender_container.resume()
            if not sender_container._task.done():
                await sender_container.close()
                await sender_container.join()
            logger.info(f"[{self.stream_name}] _generate_and_send 任务结束，资源已清理。")

    async def shutdown(self):
        """平滑关闭处理任务。"""
        logger.info(f"正在关闭 S4UChat: {self.stream_name}")

        # 取消正在运行的任务
        if self._current_generation_task and not self._current_generation_task.done():
            self._current_generation_task.cancel()

        if self._processing_task and not self._processing_task.done():
            self._processing_task.cancel()

        # 等待任务响应取消
        try:
            await self._processing_task
        except asyncio.CancelledError:
            logger.info(f"处理任务已成功取消: {self.stream_name}")<|MERGE_RESOLUTION|>--- conflicted
+++ resolved
@@ -154,14 +154,6 @@
         # 两个消息队列
         self._vip_queue = asyncio.PriorityQueue()
         self._normal_queue = asyncio.PriorityQueue()
-<<<<<<< HEAD
-        
-        # 优先级管理配置
-        self.normal_queue_max_size = 20  # 普通队列最大容量，可以后续移到配置文件
-        self.interest_dict = {}  # 用户兴趣分字典，可以后续移到配置文件. e.g. {"user_id": 5.0}
-        self.at_bot_priority_bonus = 100.0 # @机器人时的额外优先分
-=======
->>>>>>> b369d12c
 
         self._entry_counter = 0  # 保证FIFO的全局计数器
         self._new_message_event = asyncio.Event()  # 用于唤醒处理器
@@ -204,16 +196,6 @@
     async def add_message(self, message: MessageRecv) -> None:
         """根据VIP状态和中断逻辑将消息放入相应队列。"""
         is_vip = self._is_vip(message)
-<<<<<<< HEAD
-        # 优先级分数越高，优先级越高。
-        new_priority_score = self._calculate_base_priority_score(message)
-        
-        should_interrupt = False
-        if self._current_generation_task and not self._current_generation_task.done():
-            if self._current_message_being_replied:
-                current_queue, current_priority_score, _, current_msg = self._current_message_being_replied
-                
-=======
         new_priority = self._get_message_priority(message)
 
         should_interrupt = False
@@ -221,7 +203,6 @@
             if self._current_message_being_replied:
                 current_queue, current_priority, _, current_msg = self._current_message_being_replied
 
->>>>>>> b369d12c
                 # 规则：VIP从不被打断
                 if current_queue == "vip":
                     pass  # Do nothing
