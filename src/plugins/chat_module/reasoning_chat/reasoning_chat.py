import time
from random import random
import traceback
from typing import List
from ...memory_system.Hippocampus import HippocampusManager
from ...moods.moods import MoodManager
from ....config.config import global_config
from ...chat.emoji_manager import emoji_manager
from .reasoning_generator import ResponseGenerator
from ...chat.message import MessageSending, MessageRecv, MessageThinking, MessageSet
from ...chat.messagesender import message_manager
from ...storage.storage import MessageStorage
from ...chat.utils import is_mentioned_bot_in_message
from ...chat.utils_image import image_path_to_base64
from ...willing.willing_manager import willing_manager
from ...message import UserInfo, Seg
from src.common.logger import get_module_logger, CHAT_STYLE_CONFIG, LogConfig
from ...chat.chat_stream import chat_manager
from ...person_info.relationship_manager import relationship_manager
from ...chat.message_buffer import message_buffer
from src.plugins.respon_info_catcher.info_catcher import info_catcher_manager
from ...utils.timer_calculater import Timer

# 定义日志配置
chat_config = LogConfig(
    console_format=CHAT_STYLE_CONFIG["console_format"],
    file_format=CHAT_STYLE_CONFIG["file_format"],
)

logger = get_module_logger("reasoning_chat", config=chat_config)


class ReasoningChat:
    def __init__(self):
        self.storage = MessageStorage()
        self.gpt = ResponseGenerator()
        self.mood_manager = MoodManager.get_instance()
        self.mood_manager.start_mood_update()

    @staticmethod
    async def _create_thinking_message(message, chat, userinfo, messageinfo):
        """创建思考消息"""
        bot_user_info = UserInfo(
            user_id=global_config.BOT_QQ,
            user_nickname=global_config.BOT_NICKNAME,
            platform=messageinfo.platform,
        )

        thinking_time_point = round(time.time(), 2)
        thinking_id = "mt" + str(thinking_time_point)
        thinking_message = MessageThinking(
            message_id=thinking_id,
            chat_stream=chat,
            bot_user_info=bot_user_info,
            reply=message,
            thinking_start_time=thinking_time_point,
        )

        message_manager.add_message(thinking_message)

        return thinking_id

    @staticmethod
    async def _send_response_messages(message, chat, response_set: List[str], thinking_id) -> MessageSending:
        """发送回复消息"""
        container = message_manager.get_container(chat.stream_id)
        thinking_message = None

        for msg in container.messages:
            if isinstance(msg, MessageThinking) and msg.message_info.message_id == thinking_id:
                thinking_message = msg
                container.messages.remove(msg)
                break

        if not thinking_message:
            logger.warning("未找到对应的思考消息，可能已超时被移除")
            return

        thinking_start_time = thinking_message.thinking_start_time
        message_set = MessageSet(chat, thinking_id)

        mark_head = False
        first_bot_msg = None
        for msg in response_set:
            message_segment = Seg(type="text", data=msg)
            bot_message = MessageSending(
                message_id=thinking_id,
                chat_stream=chat,
                bot_user_info=UserInfo(
                    user_id=global_config.BOT_QQ,
                    user_nickname=global_config.BOT_NICKNAME,
                    platform=message.message_info.platform,
                ),
                sender_info=message.message_info.user_info,
                message_segment=message_segment,
                reply=message,
                is_head=not mark_head,
                is_emoji=False,
                thinking_start_time=thinking_start_time,
            )
            if not mark_head:
                mark_head = True
                first_bot_msg = bot_message
            message_set.add_message(bot_message)
        message_manager.add_message(message_set)

        return first_bot_msg

    @staticmethod
    async def _handle_emoji(message, chat, response):
        """处理表情包"""
        if random() < global_config.emoji_chance:
            emoji_raw = await emoji_manager.get_emoji_for_text(response)
            if emoji_raw:
                emoji_path, description = emoji_raw
                emoji_cq = image_path_to_base64(emoji_path)

                thinking_time_point = round(message.message_info.time, 2)

                message_segment = Seg(type="emoji", data=emoji_cq)
                bot_message = MessageSending(
                    message_id="mt" + str(thinking_time_point),
                    chat_stream=chat,
                    bot_user_info=UserInfo(
                        user_id=global_config.BOT_QQ,
                        user_nickname=global_config.BOT_NICKNAME,
                        platform=message.message_info.platform,
                    ),
                    sender_info=message.message_info.user_info,
                    message_segment=message_segment,
                    reply=message,
                    is_head=False,
                    is_emoji=True,
                )
                message_manager.add_message(bot_message)

    async def _update_relationship(self, message: MessageRecv, response_set):
        """更新关系情绪"""
        ori_response = ",".join(response_set)
        stance, emotion = await self.gpt._get_emotion_tags(ori_response, message.processed_plain_text)
        await relationship_manager.calculate_update_relationship_value(
            chat_stream=message.chat_stream, label=emotion, stance=stance
        )
        self.mood_manager.update_mood_from_emotion(emotion, global_config.mood_intensity_factor)

    async def process_message(self, message_data: str) -> None:
        """处理消息并生成回复"""
        timing_results = {}
        response_set = None

        message = MessageRecv(message_data)
        groupinfo = message.message_info.group_info
        userinfo = message.message_info.user_info
        messageinfo = message.message_info

        # 消息加入缓冲池
        await message_buffer.start_caching_messages(message)

        # logger.info("使用推理聊天模式")

        # 创建聊天流
        chat = await chat_manager.get_or_create_stream(
            platform=messageinfo.platform,
            user_info=userinfo,
            group_info=groupinfo,
        )
        message.update_chat_stream(chat)

        await message.process()

        # 过滤词/正则表达式过滤
        if self._check_ban_words(message.processed_plain_text, chat, userinfo) or self._check_ban_regex(
            message.raw_message, chat, userinfo
        ):
            return

        await self.storage.store_message(message, chat)

        # 记忆激活
        with Timer("记忆激活", timing_results):
            interested_rate = await HippocampusManager.get_instance().get_activate_from_text(
                message.processed_plain_text, fast_retrieval=True
            )

        # 查询缓冲器结果，会整合前面跳过的消息，改变processed_plain_text
        buffer_result = await message_buffer.query_buffer_result(message)

        # 处理提及
        is_mentioned, reply_probability = is_mentioned_bot_in_message(message)

        # 意愿管理器：设置当前message信息
        willing_manager.setup(message, chat, is_mentioned, interested_rate)

        # 处理缓冲器结果
        if not buffer_result:
            await willing_manager.bombing_buffer_message_handle(message.message_info.message_id)
            willing_manager.delete(message.message_info.message_id)
            f_type = "seglist"
            if message.message_segment.type != "seglist":
                f_type = message.message_segment.type
            else:
                if (
                    isinstance(message.message_segment.data, list)
                    and all(isinstance(x, Seg) for x in message.message_segment.data)
                    and len(message.message_segment.data) == 1
                ):
                    f_type = message.message_segment.data[0].type
            if f_type == "text":
                logger.info(f"触发缓冲，已炸飞消息：{message.processed_plain_text}")
            elif f_type == "image":
                logger.info("触发缓冲，已炸飞表情包/图片")
            elif f_type == "seglist":
                logger.info("触发缓冲，已炸飞消息列")
            return

        # 获取回复概率
        is_willing = False
        if reply_probability != 1:
            is_willing = True
            reply_probability = await willing_manager.get_reply_probability(message.message_info.message_id)

            if message.message_info.additional_config:
                if "maimcore_reply_probability_gain" in message.message_info.additional_config.keys():
                    reply_probability += message.message_info.additional_config["maimcore_reply_probability_gain"]

        # 打印消息信息
        mes_name = chat.group_info.group_name if chat.group_info else "私聊"
        current_time = time.strftime("%H:%M:%S", time.localtime(message.message_info.time))
        willing_log = f"[回复意愿:{await willing_manager.get_willing(chat.stream_id):.2f}]" if is_willing else ""
        logger.info(
            f"[{current_time}][{mes_name}]"
            f"{chat.user_info.user_nickname}:"
            f"{message.processed_plain_text}{willing_log}[概率:{reply_probability * 100:.1f}%]"
        )
        do_reply = False
        if random() < reply_probability:
            do_reply = True

            # 回复前处理
            await willing_manager.before_generate_reply_handle(message.message_info.message_id)

            # 创建思考消息
            with Timer("创建思考消息", timing_results):
                thinking_id = await self._create_thinking_message(message, chat, userinfo, messageinfo)

            logger.debug(f"创建捕捉器，thinking_id:{thinking_id}")

            info_catcher = info_catcher_manager.get_info_catcher(thinking_id)
            info_catcher.catch_decide_to_response(message)

            # 生成回复
            try:
                with Timer("生成回复", timing_results):
                    response_set = await self.gpt.generate_response(message, thinking_id)

                info_catcher.catch_after_generate_response(timing_results["生成回复"])
            except Exception as e:
<<<<<<< HEAD
                logger.error(f"回复生成出现错误：{str(e)}")
=======
                logger.error(f"回复生成出现错误：{str(e)} {traceback.format_exc()}")
>>>>>>> 04a18791
                response_set = None

            if not response_set:
                logger.info("为什么生成回复失败？")
                return

            # 发送消息
            with Timer("发送消息", timing_results):
                first_bot_msg = await self._send_response_messages(message, chat, response_set, thinking_id)

            info_catcher.catch_after_response(timing_results["发送消息"], response_set, first_bot_msg)

            info_catcher.done_catch()

            # 处理表情包
            with Timer("处理表情包", timing_results):
                await self._handle_emoji(message, chat, response_set)

            # 更新关系情绪
            with Timer("更新关系情绪", timing_results):
                await self._update_relationship(message, response_set)

            # 回复后处理
            await willing_manager.after_generate_reply_handle(message.message_info.message_id)

        # 输出性能计时结果
        if do_reply:
            timing_str = " | ".join([f"{step}: {duration:.2f}秒" for step, duration in timing_results.items()])
            trigger_msg = message.processed_plain_text
            response_msg = " ".join(response_set) if response_set else "无回复"
            logger.info(f"触发消息: {trigger_msg[:20]}... | 推理消息: {response_msg[:20]}... | 性能计时: {timing_str}")
        else:
            # 不回复处理
            await willing_manager.not_reply_handle(message.message_info.message_id)

        # 意愿管理器：注销当前message信息
        willing_manager.delete(message.message_info.message_id)

    @staticmethod
    def _check_ban_words(text: str, chat, userinfo) -> bool:
        """检查消息中是否包含过滤词"""
        for word in global_config.ban_words:
            if word in text:
                logger.info(
                    f"[{chat.group_info.group_name if chat.group_info else '私聊'}]{userinfo.user_nickname}:{text}"
                )
                logger.info(f"[过滤词识别]消息中含有{word}，filtered")
                return True
        return False

    @staticmethod
    def _check_ban_regex(text: str, chat, userinfo) -> bool:
        """检查消息是否匹配过滤正则表达式"""
        for pattern in global_config.ban_msgs_regex:
            if pattern.search(text):
                logger.info(
                    f"[{chat.group_info.group_name if chat.group_info else '私聊'}]{userinfo.user_nickname}:{text}"
                )
                logger.info(f"[正则表达式过滤]消息匹配到{pattern}，filtered")
                return True
        return False<|MERGE_RESOLUTION|>--- conflicted
+++ resolved
@@ -255,11 +255,7 @@
 
                 info_catcher.catch_after_generate_response(timing_results["生成回复"])
             except Exception as e:
-<<<<<<< HEAD
-                logger.error(f"回复生成出现错误：{str(e)}")
-=======
                 logger.error(f"回复生成出现错误：{str(e)} {traceback.format_exc()}")
->>>>>>> 04a18791
                 response_set = None
 
             if not response_set:
