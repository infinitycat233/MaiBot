--- conflicted
+++ resolved
@@ -525,7 +525,6 @@
             else:
                 logger.debug(f"跳过重复记忆: {memory} (来自节点: {topic})")
 
-<<<<<<< HEAD
         # 转换为(关键词, 记忆)格式
         result = []
         for topic, memory_items, _ in unique_memories:
@@ -892,17 +891,6 @@
         db.graph_data.edges.delete_many({})
         clear_end = time.time()
         logger.info(f"[数据库] 清空数据库耗时: {clear_end - clear_start:.2f}秒")
-=======
-# 海马体
-class Hippocampus:
-    def __init__(self):
-        self.memory_graph = Memory_graph()
-        self.llm_topic_judge = None
-        self.llm_summary_by_topic = None
-        self.entorhinal_cortex = None
-        self.parahippocampal_gyrus = None
-        self.config = None
->>>>>>> 16e961b9
 
         # 获取所有节点和边
         memory_nodes = list(self.memory_graph.G.nodes(data=True))
@@ -946,68 +934,101 @@
         logger.success(f"[数据库] 同步了 {len(memory_nodes)} 个节点和 {len(memory_edges)} 条边")
 
 
-# 负责整合，遗忘，合并记忆
-class ParahippocampalGyrus:
-    def __init__(self, hippocampus):
-        self.hippocampus = hippocampus
-        self.memory_graph = hippocampus.memory_graph
-        self.config = hippocampus.config
-
-    async def memory_compress(self, messages: list, compress_rate=0.1):
-        """压缩和总结消息内容，生成记忆主题和摘要。
+# 海马体
+class Hippocampus:
+    def __init__(self):
+        self.memory_graph = Memory_graph()
+        self.llm_topic_judge = None
+        self.llm_summary_by_topic = None
+        self.entorhinal_cortex = None
+        self.parahippocampal_gyrus = None
+        self.config = None
+
+    def initialize(self, global_config):
+        self.config = MemoryConfig.from_global_config(global_config)
+        # 初始化子组件
+        self.entorhinal_cortex = EntorhinalCortex(self)
+        self.parahippocampal_gyrus = ParahippocampalGyrus(self)
+        # 从数据库加载记忆图
+        self.entorhinal_cortex.sync_memory_from_db()
+        self.llm_topic_judge = LLM_request(self.config.llm_topic_judge, request_type="memory")
+        self.llm_summary_by_topic = LLM_request(self.config.llm_summary_by_topic, request_type="memory")
+
+    def get_all_node_names(self) -> list:
+        """获取记忆图中所有节点的名字列表"""
+        return list(self.memory_graph.G.nodes())
+
+    def calculate_node_hash(self, concept, memory_items) -> int:
+        """计算节点的特征值"""
+        if not isinstance(memory_items, list):
+            memory_items = [memory_items] if memory_items else []
+        sorted_items = sorted(memory_items)
+        content = f"{concept}:{'|'.join(sorted_items)}"
+        return hash(content)
+
+    def calculate_edge_hash(self, source, target) -> int:
+        """计算边的特征值"""
+        nodes = sorted([source, target])
+        return hash(f"{nodes[0]}:{nodes[1]}")
+
+    def find_topic_llm(self, text, topic_num):
+        prompt = (
+            f"这是一段文字：{text}。请你从这段话中总结出最多{topic_num}个关键的概念，可以是名词，动词，或者特定人物，帮我列出来，"
+            f"将主题用逗号隔开，并加上<>,例如<主题1>,<主题2>......尽可能精简。只需要列举最多{topic_num}个话题就好，不要有序号，不要告诉我其他内容。"
+            f"如果确定找不出主题或者没有明显主题，返回<none>。"
+        )
+        return prompt
+
+    def topic_what(self, text, topic, time_info):
+        prompt = (
+            f'这是一段文字，{time_info}：{text}。我想让你基于这段文字来概括"{topic}"这个概念，帮我总结成一句自然的话，'
+            f"可以包含时间和人物，以及具体的观点。只输出这句话就好"
+        )
+        return prompt
+
+    def calculate_topic_num(self, text, compress_rate):
+        """计算文本的话题数量"""
+        information_content = calculate_information_content(text)
+        topic_by_length = text.count("\n") * compress_rate
+        topic_by_information_content = max(1, min(5, int((information_content - 3) * 2)))
+        topic_num = int((topic_by_length + topic_by_information_content) / 2)
+        logger.debug(
+            f"topic_by_length: {topic_by_length}, topic_by_information_content: {topic_by_information_content}, "
+            f"topic_num: {topic_num}"
+        )
+        return topic_num
+
+    def get_memory_from_keyword(self, keyword: str, max_depth: int = 2) -> list:
+        """从关键词获取相关记忆。
 
         Args:
-            messages (list): 消息列表，每个消息是一个字典，包含以下字段：
-                - time: float, 消息的时间戳
-                - detailed_plain_text: str, 消息的详细文本内容
-            compress_rate (float, optional): 压缩率，用于控制生成的主题数量。默认为0.1。
+            keyword (str): 关键词
+            max_depth (int, optional): 记忆检索深度，默认为2。1表示只获取直接相关的记忆，2表示获取间接相关的记忆。
 
         Returns:
-            tuple: (compressed_memory, similar_topics_dict)
-                - compressed_memory: set, 压缩后的记忆集合，每个元素是一个元组 (topic, summary)
-                    - topic: str, 记忆主题
-                    - summary: str, 主题的摘要描述
-                - similar_topics_dict: dict, 相似主题字典，key为主题，value为相似主题列表
-                    每个相似主题是一个元组 (similar_topic, similarity)
-                    - similar_topic: str, 相似的主题
-                    - similarity: float, 相似度分数（0-1之间）
-
-        Process:
-            1. 合并消息文本并生成时间信息
-            2. 使用LLM提取关键主题
-            3. 过滤掉包含禁用关键词的主题
-            4. 为每个主题生成摘要
-            5. 查找与现有记忆中的相似主题
+            list: 记忆列表，每个元素是一个元组 (topic, memory_items, similarity)
+                - topic: str, 记忆主题
+                - memory_items: list, 该主题下的记忆项列表
+                - similarity: float, 与关键词的相似度
         """
-        if not messages:
-            return set(), {}
-
-        # 合并消息文本，同时保留时间信息
-        input_text = ""
-        time_info = ""
-        # 计算最早和最晚时间
-        earliest_time = min(msg["time"] for msg in messages)
-        latest_time = max(msg["time"] for msg in messages)
-
-<<<<<<< HEAD
-        earliest_dt = datetime.datetime.fromtimestamp(earliest_time)
-        latest_dt = datetime.datetime.fromtimestamp(latest_time)
-
-        # 如果是同一年
-        if earliest_dt.year == latest_dt.year:
-            earliest_str = earliest_dt.strftime("%m-%d %H:%M:%S")
-            latest_str = latest_dt.strftime("%m-%d %H:%M:%S")
-            time_info += f"是在{earliest_dt.year}年，{earliest_str} 到 {latest_str} 的对话:\n"
-        else:
-            earliest_str = earliest_dt.strftime("%Y-%m-%d %H:%M:%S")
-            latest_str = latest_dt.strftime("%Y-%m-%d %H:%M:%S")
-            time_info += f"是从 {earliest_str} 到 {latest_str} 的对话:\n"
-
-        for msg in messages:
-            input_text += f"{msg['detailed_plain_text']}\n"
-
-        logger.debug(input_text)
-=======
+        if not keyword:
+            return []
+
+        # 获取所有节点
+        all_nodes = list(self.memory_graph.G.nodes())
+        memories = []
+
+        # 计算关键词的词集合
+        keyword_words = set(jieba.cut(keyword))
+
+        # 遍历所有节点，计算相似度
+        for node in all_nodes:
+            node_words = set(jieba.cut(node))
+            all_words = keyword_words | node_words
+            v1 = [1 if word in keyword_words else 0 for word in all_words]
+            v2 = [1 if word in node_words else 0 for word in all_words]
+            similarity = cosine_similarity(v1, v2)
+
             # 如果相似度超过阈值，获取该节点的记忆
             if similarity >= 0.3:  # 可以调整这个阈值
                 node_data = self.memory_graph.G.nodes[node]
@@ -1224,23 +1245,191 @@
 
     async def get_activate_from_text(self, text: str, max_depth: int = 3, fast_retrieval: bool = False) -> float:
         """从文本中提取关键词并获取相关记忆。
->>>>>>> 16e961b9
-
-        topic_num = self.hippocampus.calculate_topic_num(input_text, compress_rate)
-        topics_response = await self.hippocampus.llm_topic_judge.generate_response(
-            self.hippocampus.find_topic_llm(input_text, topic_num)
-        )
-
-<<<<<<< HEAD
-        # 使用正则表达式提取<>中的内容
-        topics = re.findall(r"<([^>]+)>", topics_response[0])
-=======
+
+        Args:
+            text (str): 输入文本
+            num (int, optional): 需要返回的记忆数量。默认为5。
+            max_depth (int, optional): 记忆检索深度。默认为2。
+            fast_retrieval (bool, optional): 是否使用快速检索。默认为False。
+                如果为True，使用jieba分词和TF-IDF提取关键词，速度更快但可能不够准确。
+                如果为False，使用LLM提取关键词，速度较慢但更准确。
+
         Returns:
             float: 激活节点数与总节点数的比值
         """
         if not text:
             return 0
->>>>>>> 16e961b9
+
+        if fast_retrieval:
+            # 使用jieba分词提取关键词
+            words = jieba.cut(text)
+            # 过滤掉停用词和单字词
+            keywords = [word for word in words if len(word) > 1]
+            # 去重
+            keywords = list(set(keywords))
+            # 限制关键词数量
+            keywords = keywords[:5]
+        else:
+            # 使用LLM提取关键词
+            topic_num = min(5, max(1, int(len(text) * 0.1)))  # 根据文本长度动态调整关键词数量
+            # logger.info(f"提取关键词数量: {topic_num}")
+            topics_response = await self.llm_topic_judge.generate_response(self.find_topic_llm(text, topic_num))
+
+            # 提取关键词
+            keywords = re.findall(r"<([^>]+)>", topics_response[0])
+            if not keywords:
+                keywords = []
+            else:
+                keywords = [
+                    keyword.strip()
+                    for keyword in ",".join(keywords).replace("，", ",").replace("、", ",").replace(" ", ",").split(",")
+                    if keyword.strip()
+                ]
+
+        # logger.info(f"提取的关键词: {', '.join(keywords)}")
+
+        # 过滤掉不存在于记忆图中的关键词
+        valid_keywords = [keyword for keyword in keywords if keyword in self.memory_graph.G]
+        if not valid_keywords:
+            logger.info("没有找到有效的关键词节点")
+            return 0
+
+        logger.info(f"有效的关键词: {', '.join(valid_keywords)}")
+
+        # 从每个关键词获取记忆
+        activate_map = {}  # 存储每个词的累计激活值
+
+        # 对每个关键词进行扩散式检索
+        for keyword in valid_keywords:
+            logger.debug(f"开始以关键词 '{keyword}' 为中心进行扩散检索 (最大深度: {max_depth}):")
+            # 初始化激活值
+            activation_values = {keyword: 1.0}
+            # 记录已访问的节点
+            visited_nodes = {keyword}
+            # 待处理的节点队列，每个元素是(节点, 激活值, 当前深度)
+            nodes_to_process = [(keyword, 1.0, 0)]
+
+            while nodes_to_process:
+                current_node, current_activation, current_depth = nodes_to_process.pop(0)
+
+                # 如果激活值小于0或超过最大深度，停止扩散
+                if current_activation <= 0 or current_depth >= max_depth:
+                    continue
+
+                # 获取当前节点的所有邻居
+                neighbors = list(self.memory_graph.G.neighbors(current_node))
+
+                for neighbor in neighbors:
+                    if neighbor in visited_nodes:
+                        continue
+
+                    # 获取连接强度
+                    edge_data = self.memory_graph.G[current_node][neighbor]
+                    strength = edge_data.get("strength", 1)
+
+                    # 计算新的激活值
+                    new_activation = current_activation - (1 / strength)
+
+                    if new_activation > 0:
+                        activation_values[neighbor] = new_activation
+                        visited_nodes.add(neighbor)
+                        nodes_to_process.append((neighbor, new_activation, current_depth + 1))
+                        # logger.debug(
+                        # f"节点 '{neighbor}' 被激活，激活值: {new_activation:.2f} (通过 '{current_node}' 连接，强度: {strength}, 深度: {current_depth + 1})")  # noqa: E501
+
+            # 更新激活映射
+            for node, activation_value in activation_values.items():
+                if activation_value > 0:
+                    if node in activate_map:
+                        activate_map[node] += activation_value
+                    else:
+                        activate_map[node] = activation_value
+
+        # 输出激活映射
+        # logger.info("激活映射统计:")
+        # for node, total_activation in sorted(activate_map.items(), key=lambda x: x[1], reverse=True):
+        #     logger.info(f"节点 '{node}': 累计激活值 = {total_activation:.2f}")
+
+        # 计算激活节点数与总节点数的比值
+        total_activation = sum(activate_map.values())
+        logger.info(f"总激活值: {total_activation:.2f}")
+        total_nodes = len(self.memory_graph.G.nodes())
+        # activated_nodes = len(activate_map)
+        activation_ratio = total_activation / total_nodes if total_nodes > 0 else 0
+        activation_ratio = activation_ratio * 60
+        logger.info(f"总激活值: {total_activation:.2f}, 总节点数: {total_nodes}, 激活: {activation_ratio}")
+
+        return activation_ratio
+
+
+# 负责整合，遗忘，合并记忆
+class ParahippocampalGyrus:
+    def __init__(self, hippocampus: Hippocampus):
+        self.hippocampus = hippocampus
+        self.memory_graph = hippocampus.memory_graph
+        self.config = hippocampus.config
+
+    async def memory_compress(self, messages: list, compress_rate=0.1):
+        """压缩和总结消息内容，生成记忆主题和摘要。
+
+        Args:
+            messages (list): 消息列表，每个消息是一个字典，包含以下字段：
+                - time: float, 消息的时间戳
+                - detailed_plain_text: str, 消息的详细文本内容
+            compress_rate (float, optional): 压缩率，用于控制生成的主题数量。默认为0.1。
+
+        Returns:
+            tuple: (compressed_memory, similar_topics_dict)
+                - compressed_memory: set, 压缩后的记忆集合，每个元素是一个元组 (topic, summary)
+                    - topic: str, 记忆主题
+                    - summary: str, 主题的摘要描述
+                - similar_topics_dict: dict, 相似主题字典，key为主题，value为相似主题列表
+                    每个相似主题是一个元组 (similar_topic, similarity)
+                    - similar_topic: str, 相似的主题
+                    - similarity: float, 相似度分数（0-1之间）
+
+        Process:
+            1. 合并消息文本并生成时间信息
+            2. 使用LLM提取关键主题
+            3. 过滤掉包含禁用关键词的主题
+            4. 为每个主题生成摘要
+            5. 查找与现有记忆中的相似主题
+        """
+        if not messages:
+            return set(), {}
+
+        # 合并消息文本，同时保留时间信息
+        input_text = ""
+        time_info = ""
+        # 计算最早和最晚时间
+        earliest_time = min(msg["time"] for msg in messages)
+        latest_time = max(msg["time"] for msg in messages)
+
+        earliest_dt = datetime.datetime.fromtimestamp(earliest_time)
+        latest_dt = datetime.datetime.fromtimestamp(latest_time)
+
+        # 如果是同一年
+        if earliest_dt.year == latest_dt.year:
+            earliest_str = earliest_dt.strftime("%m-%d %H:%M:%S")
+            latest_str = latest_dt.strftime("%m-%d %H:%M:%S")
+            time_info += f"是在{earliest_dt.year}年，{earliest_str} 到 {latest_str} 的对话:\n"
+        else:
+            earliest_str = earliest_dt.strftime("%Y-%m-%d %H:%M:%S")
+            latest_str = latest_dt.strftime("%Y-%m-%d %H:%M:%S")
+            time_info += f"是从 {earliest_str} 到 {latest_str} 的对话:\n"
+
+        for msg in messages:
+            input_text += f"{msg['detailed_plain_text']}\n"
+
+        logger.debug(input_text)
+
+        topic_num = self.hippocampus.calculate_topic_num(input_text, compress_rate)
+        topics_response = await self.hippocampus.llm_topic_judge.generate_response(
+            self.hippocampus.find_topic_llm(input_text, topic_num)
+        )
+
+        # 使用正则表达式提取<>中的内容
+        topics = re.findall(r"<([^>]+)>", topics_response[0])
 
         # 如果没有找到<>包裹的内容，返回['none']
         if not topics:
@@ -1260,34 +1449,25 @@
 
         logger.debug(f"过滤后话题: {filtered_topics}")
 
-<<<<<<< HEAD
         # 创建所有话题的请求任务
         tasks = []
         for topic in filtered_topics:
             topic_what_prompt = self.hippocampus.topic_what(input_text, topic, time_info)
-            task = self.hippocampus.llm_summary_by_topic.generate_response_async(topic_what_prompt)
-            tasks.append((topic.strip(), task))
-=======
-        # 过滤掉不存在于记忆图中的关键词
-        valid_keywords = [keyword for keyword in keywords if keyword in self.memory_graph.G]
-        if not valid_keywords:
-            logger.info("没有找到有效的关键词节点")
-            return 0
->>>>>>> 16e961b9
+            try:
+                task = self.hippocampus.llm_summary_by_topic.generate_response_async(topic_what_prompt)
+                tasks.append((topic.strip(), task))
+            except Exception as e:
+                logger.error(f"生成话题 '{topic}' 的摘要时发生错误: {e}")
+                continue
 
         # 等待所有任务完成
         compressed_memory = set()
         similar_topics_dict = {}
 
-<<<<<<< HEAD
         for topic, task in tasks:
             response = await task
             if response:
                 compressed_memory.add((topic, response[0]))
-=======
-        # 从每个关键词获取记忆
-        activate_map = {}  # 存储每个词的累计激活值
->>>>>>> 16e961b9
 
                 existing_topics = list(self.memory_graph.G.nodes())
                 similar_topics = []
@@ -1311,7 +1491,6 @@
 
         return compressed_memory, similar_topics_dict
 
-<<<<<<< HEAD
     async def operation_build_memory(self):
         logger.debug("------------------------------------开始构建记忆--------------------------------------")
         start_time = time.time()
@@ -1326,196 +1505,6 @@
             filled_length = int(bar_length * i // len(memory_samples))
             bar = "█" * filled_length + "-" * (bar_length - filled_length)
             logger.debug(f"进度: [{bar}] {progress:.1f}% ({i}/{len(memory_samples)})")
-=======
-                    if new_activation > 0:
-                        activation_values[neighbor] = new_activation
-                        visited_nodes.add(neighbor)
-                        nodes_to_process.append((neighbor, new_activation, current_depth + 1))
-                        # logger.debug(
-                        # f"节点 '{neighbor}' 被激活，激活值: {new_activation:.2f} (通过 '{current_node}' 连接，强度: {strength}, 深度: {current_depth + 1})")  # noqa: E501
->>>>>>> 16e961b9
-
-            compress_rate = self.config.memory_compress_rate
-            compressed_memory, similar_topics_dict = await self.memory_compress(messages, compress_rate)
-            logger.debug(f"压缩后记忆数量: {compressed_memory}，似曾相识的话题: {similar_topics_dict}")
-
-            current_time = datetime.datetime.now().timestamp()
-            logger.debug(f"添加节点: {', '.join(topic for topic, _ in compressed_memory)}")
-            all_added_nodes.extend(topic for topic, _ in compressed_memory)
-
-<<<<<<< HEAD
-            for topic, memory in compressed_memory:
-                self.memory_graph.add_dot(topic, memory)
-                all_topics.append(topic)
-
-                if topic in similar_topics_dict:
-                    similar_topics = similar_topics_dict[topic]
-                    for similar_topic, similarity in similar_topics:
-                        if topic != similar_topic:
-                            strength = int(similarity * 10)
-
-                            logger.debug(f"连接相似节点: {topic} 和 {similar_topic} (强度: {strength})")
-                            all_added_edges.append(f"{topic}-{similar_topic}")
-
-                            all_connected_nodes.append(topic)
-                            all_connected_nodes.append(similar_topic)
-
-=======
-        # 计算激活节点数与总节点数的比值
-        total_activation = sum(activate_map.values())
-        logger.info(f"总激活值: {total_activation:.2f}")
-        total_nodes = len(self.memory_graph.G.nodes())
-        # activated_nodes = len(activate_map)
-        activation_ratio = total_activation / total_nodes if total_nodes > 0 else 0
-        activation_ratio = activation_ratio * 60
-        logger.info(f"总激活值: {total_activation:.2f}, 总节点数: {total_nodes}, 激活: {activation_ratio}")
-
-        return activation_ratio
-
-
-# 负责整合，遗忘，合并记忆
-class ParahippocampalGyrus:
-    def __init__(self, hippocampus: Hippocampus):
-        self.hippocampus = hippocampus
-        self.memory_graph = hippocampus.memory_graph
-        self.config = hippocampus.config
-
-    async def memory_compress(self, messages: list, compress_rate=0.1):
-        """压缩和总结消息内容，生成记忆主题和摘要。
-
-        Args:
-            messages (list): 消息列表，每个消息是一个字典，包含以下字段：
-                - time: float, 消息的时间戳
-                - detailed_plain_text: str, 消息的详细文本内容
-            compress_rate (float, optional): 压缩率，用于控制生成的主题数量。默认为0.1。
-
-        Returns:
-            tuple: (compressed_memory, similar_topics_dict)
-                - compressed_memory: set, 压缩后的记忆集合，每个元素是一个元组 (topic, summary)
-                    - topic: str, 记忆主题
-                    - summary: str, 主题的摘要描述
-                - similar_topics_dict: dict, 相似主题字典，key为主题，value为相似主题列表
-                    每个相似主题是一个元组 (similar_topic, similarity)
-                    - similar_topic: str, 相似的主题
-                    - similarity: float, 相似度分数（0-1之间）
-
-        Process:
-            1. 合并消息文本并生成时间信息
-            2. 使用LLM提取关键主题
-            3. 过滤掉包含禁用关键词的主题
-            4. 为每个主题生成摘要
-            5. 查找与现有记忆中的相似主题
-        """
-        if not messages:
-            return set(), {}
-
-        # 合并消息文本，同时保留时间信息
-        input_text = ""
-        time_info = ""
-        # 计算最早和最晚时间
-        earliest_time = min(msg["time"] for msg in messages)
-        latest_time = max(msg["time"] for msg in messages)
-
-        earliest_dt = datetime.datetime.fromtimestamp(earliest_time)
-        latest_dt = datetime.datetime.fromtimestamp(latest_time)
-
-        # 如果是同一年
-        if earliest_dt.year == latest_dt.year:
-            earliest_str = earliest_dt.strftime("%m-%d %H:%M:%S")
-            latest_str = latest_dt.strftime("%m-%d %H:%M:%S")
-            time_info += f"是在{earliest_dt.year}年，{earliest_str} 到 {latest_str} 的对话:\n"
-        else:
-            earliest_str = earliest_dt.strftime("%Y-%m-%d %H:%M:%S")
-            latest_str = latest_dt.strftime("%Y-%m-%d %H:%M:%S")
-            time_info += f"是从 {earliest_str} 到 {latest_str} 的对话:\n"
-
-        for msg in messages:
-            input_text += f"{msg['detailed_plain_text']}\n"
-
-        logger.debug(input_text)
-
-        topic_num = self.hippocampus.calculate_topic_num(input_text, compress_rate)
-        topics_response = await self.hippocampus.llm_topic_judge.generate_response(
-            self.hippocampus.find_topic_llm(input_text, topic_num)
-        )
-
-        # 使用正则表达式提取<>中的内容
-        topics = re.findall(r"<([^>]+)>", topics_response[0])
-
-        # 如果没有找到<>包裹的内容，返回['none']
-        if not topics:
-            topics = ["none"]
-        else:
-            # 处理提取出的话题
-            topics = [
-                topic.strip()
-                for topic in ",".join(topics).replace("，", ",").replace("、", ",").replace(" ", ",").split(",")
-                if topic.strip()
-            ]
-
-        # 过滤掉包含禁用关键词的topic
-        filtered_topics = [
-            topic for topic in topics if not any(keyword in topic for keyword in self.config.memory_ban_words)
-        ]
-
-        logger.debug(f"过滤后话题: {filtered_topics}")
-
-        # 创建所有话题的请求任务
-        tasks = []
-        for topic in filtered_topics:
-            topic_what_prompt = self.hippocampus.topic_what(input_text, topic, time_info)
-            try:
-                task = self.hippocampus.llm_summary_by_topic.generate_response_async(topic_what_prompt)
-                tasks.append((topic.strip(), task))
-            except Exception as e:
-                logger.error(f"生成话题 '{topic}' 的摘要时发生错误: {e}")
-                continue
-
-        # 等待所有任务完成
-        compressed_memory = set()
-        similar_topics_dict = {}
-
-        for topic, task in tasks:
-            response = await task
-            if response:
-                compressed_memory.add((topic, response[0]))
-
-                existing_topics = list(self.memory_graph.G.nodes())
-                similar_topics = []
-
-                for existing_topic in existing_topics:
-                    topic_words = set(jieba.cut(topic))
-                    existing_words = set(jieba.cut(existing_topic))
-
-                    all_words = topic_words | existing_words
-                    v1 = [1 if word in topic_words else 0 for word in all_words]
-                    v2 = [1 if word in existing_words else 0 for word in all_words]
-
-                    similarity = cosine_similarity(v1, v2)
-
-                    if similarity >= 0.7:
-                        similar_topics.append((existing_topic, similarity))
-
-                similar_topics.sort(key=lambda x: x[1], reverse=True)
-                similar_topics = similar_topics[:3]
-                similar_topics_dict[topic] = similar_topics
-
-        return compressed_memory, similar_topics_dict
-
-    async def operation_build_memory(self):
-        logger.debug("------------------------------------开始构建记忆--------------------------------------")
-        start_time = time.time()
-        memory_samples = self.hippocampus.entorhinal_cortex.get_memory_sample()
-        all_added_nodes = []
-        all_connected_nodes = []
-        all_added_edges = []
-        for i, messages in enumerate(memory_samples, 1):
-            all_topics = []
-            progress = (i / len(memory_samples)) * 100
-            bar_length = 30
-            filled_length = int(bar_length * i // len(memory_samples))
-            bar = "█" * filled_length + "-" * (bar_length - filled_length)
-            logger.debug(f"进度: [{bar}] {progress:.1f}% ({i}/{len(memory_samples)})")
 
             compress_rate = self.config.memory_compress_rate
             try:
@@ -1545,7 +1534,6 @@
                             all_connected_nodes.append(topic)
                             all_connected_nodes.append(similar_topic)
 
->>>>>>> 16e961b9
                             self.memory_graph.G.add_edge(
                                 topic,
                                 similar_topic,
@@ -1690,16 +1678,9 @@
                 )
         else:
             logger.info("[遗忘] 本次检查没有节点或连接满足遗忘条件")
-<<<<<<< HEAD
 
         end_time = time.time()
         logger.info(f"[遗忘] 总耗时: {end_time - start_time:.2f}秒")
-
-=======
-
-        end_time = time.time()
-        logger.info(f"[遗忘] 总耗时: {end_time - start_time:.2f}秒")
->>>>>>> 16e961b9
 
 
 class HippocampusManager:
