import asyncio
import json
import re
from datetime import datetime
from typing import Tuple, Union

import aiohttp
from src.common.logger import get_module_logger
import base64
from PIL import Image
import io
import os
from ...common.database import db
from ..config.config import global_config
from ..config.config_env import env_config


logger = get_module_logger("model_utils")


class LLM_request:
    # 定义需要转换的模型列表，作为类变量避免重复
    MODELS_NEEDING_TRANSFORMATION = [
        "o3-mini",
        "o1-mini",
        "o1-preview",
        "o1-2024-12-17",
        "o1-preview-2024-09-12",
        "o3-mini-2025-01-31",
        "o1-mini-2024-09-12",
    ]

    def __init__(self, model, **kwargs):
        # 将大写的配置键转换为小写并从config中获取实际值
        try:
<<<<<<< HEAD
            self.api_key = os.environ[model["key"]]
            self.base_url = os.environ[model["base_url"]]
=======
            self.api_key = getattr(env_config, model["key"])
            self.base_url = getattr(env_config, model["base_url"])
            # print(self.api_key, self.base_url)
>>>>>>> 94a55469
        except AttributeError as e:
            logger.error(f"原始 model dict 信息：{model}")
            logger.error(f"配置错误：找不到对应的配置项 - {str(e)}")
            raise ValueError(f"配置错误：找不到对应的配置项 - {str(e)}") from e
        self.model_name = model["name"]
        self.params = kwargs

        self.pri_in = model.get("pri_in", 0)
        self.pri_out = model.get("pri_out", 0)

        # 获取数据库实例
        self._init_database()

        # 从 kwargs 中提取 request_type，如果没有提供则默认为 "default"
        self.request_type = kwargs.pop("request_type", "default")

    @staticmethod
    def _init_database():
        """初始化数据库集合"""
        try:
            # 创建llm_usage集合的索引
            db.llm_usage.create_index([("timestamp", 1)])
            db.llm_usage.create_index([("model_name", 1)])
            db.llm_usage.create_index([("user_id", 1)])
            db.llm_usage.create_index([("request_type", 1)])
        except Exception as e:
            logger.error(f"创建数据库索引失败: {str(e)}")

    def _record_usage(
        self,
        prompt_tokens: int,
        completion_tokens: int,
        total_tokens: int,
        user_id: str = "system",
        request_type: str = None,
        endpoint: str = "/chat/completions",
    ):
        """记录模型使用情况到数据库
        Args:
            prompt_tokens: 输入token数
            completion_tokens: 输出token数
            total_tokens: 总token数
            user_id: 用户ID，默认为system
            request_type: 请求类型(chat/embedding/image/topic/schedule)
            endpoint: API端点
        """
        # 如果 request_type 为 None，则使用实例变量中的值
        if request_type is None:
            request_type = self.request_type

        try:
            usage_data = {
                "model_name": self.model_name,
                "user_id": user_id,
                "request_type": request_type,
                "endpoint": endpoint,
                "prompt_tokens": prompt_tokens,
                "completion_tokens": completion_tokens,
                "total_tokens": total_tokens,
                "cost": self._calculate_cost(prompt_tokens, completion_tokens),
                "status": "success",
                "timestamp": datetime.now(),
            }
            db.llm_usage.insert_one(usage_data)
            logger.debug(
                f"Token使用情况 - 模型: {self.model_name}, "
                f"用户: {user_id}, 类型: {request_type}, "
                f"提示词: {prompt_tokens}, 完成: {completion_tokens}, "
                f"总计: {total_tokens}"
            )
        except Exception as e:
            logger.error(f"记录token使用情况失败: {str(e)}")

    def _calculate_cost(self, prompt_tokens: int, completion_tokens: int) -> float:
        """计算API调用成本
        使用模型的pri_in和pri_out价格计算输入和输出的成本

        Args:
            prompt_tokens: 输入token数量
            completion_tokens: 输出token数量

        Returns:
            float: 总成本（元）
        """
        # 使用模型的pri_in和pri_out计算成本
        input_cost = (prompt_tokens / 1000000) * self.pri_in
        output_cost = (completion_tokens / 1000000) * self.pri_out
        return round(input_cost + output_cost, 6)

    async def _execute_request(
        self,
        endpoint: str,
        prompt: str = None,
        image_base64: str = None,
        image_format: str = None,
        payload: dict = None,
        retry_policy: dict = None,
        response_handler: callable = None,
        user_id: str = "system",
        request_type: str = None,
    ):
        """统一请求执行入口
        Args:
            endpoint: API端点路径 (如 "chat/completions")
            prompt: prompt文本
            image_base64: 图片的base64编码
            image_format: 图片格式
            payload: 请求体数据
            retry_policy: 自定义重试策略
            response_handler: 自定义响应处理器
            user_id: 用户ID
            request_type: 请求类型
        """

        if request_type is None:
            request_type = self.request_type

        # 合并重试策略
        default_retry = {
            "max_retries": 3,
            "base_wait": 15,
            "retry_codes": [429, 413, 500, 503],
            "abort_codes": [400, 401, 402, 403],
        }
        policy = {**default_retry, **(retry_policy or {})}

        # 常见Error Code Mapping
        error_code_mapping = {
            400: "参数不正确",
            401: "API key 错误，认证失败，请检查/config/bot_config.toml和.env.prod中的配置是否正确哦~",
            402: "账号余额不足",
            403: "需要实名,或余额不足",
            404: "Not Found",
            429: "请求过于频繁，请稍后再试",
            500: "服务器内部故障",
            503: "服务器负载过高",
        }

        api_url = f"{self.base_url.rstrip('/')}/{endpoint.lstrip('/')}"
        # 判断是否为流式
        stream_mode = self.params.get("stream", False)
        # logger_msg = "进入流式输出模式，" if stream_mode else ""
        # logger.debug(f"{logger_msg}发送请求到URL: {api_url}")
        # logger.info(f"使用模型: {self.model_name}")

        # 构建请求体
        if image_base64:
            payload = await self._build_payload(prompt, image_base64, image_format)
        elif payload is None:
            payload = await self._build_payload(prompt)

        for retry in range(policy["max_retries"]):
            try:
                # 使用上下文管理器处理会话
                headers = await self._build_headers()
                # 似乎是openai流式必须要的东西,不过阿里云的qwq-plus加了这个没有影响
                if stream_mode:
                    headers["Accept"] = "text/event-stream"

                async with aiohttp.ClientSession() as session:
                    async with session.post(api_url, headers=headers, json=payload) as response:
                        # 处理需要重试的状态码
                        if response.status in policy["retry_codes"]:
                            wait_time = policy["base_wait"] * (2**retry)
                            logger.warning(f"错误码: {response.status}, 等待 {wait_time}秒后重试")
                            if response.status == 413:
                                logger.warning("请求体过大，尝试压缩...")
                                image_base64 = compress_base64_image_by_scale(image_base64)
                                payload = await self._build_payload(prompt, image_base64, image_format)
                            elif response.status in [500, 503]:
                                logger.error(f"错误码: {response.status} - {error_code_mapping.get(response.status)}")
                                raise RuntimeError("服务器负载过高，模型恢复失败QAQ")
                            else:
                                logger.warning(f"请求限制(429)，等待{wait_time}秒后重试...")

                            await asyncio.sleep(wait_time)
                            continue
                        elif response.status in policy["abort_codes"]:
                            logger.error(f"错误码: {response.status} - {error_code_mapping.get(response.status)}")
                            # 尝试获取并记录服务器返回的详细错误信息
                            try:
                                error_json = await response.json()
                                if error_json and isinstance(error_json, list) and len(error_json) > 0:
                                    for error_item in error_json:
                                        if "error" in error_item and isinstance(error_item["error"], dict):
                                            error_obj = error_item["error"]
                                            error_code = error_obj.get("code")
                                            error_message = error_obj.get("message")
                                            error_status = error_obj.get("status")
                                            logger.error(
                                                f"服务器错误详情: 代码={error_code}, 状态={error_status}, "
                                                f"消息={error_message}"
                                            )
                                elif isinstance(error_json, dict) and "error" in error_json:
                                    # 处理单个错误对象的情况
                                    error_obj = error_json.get("error", {})
                                    error_code = error_obj.get("code")
                                    error_message = error_obj.get("message")
                                    error_status = error_obj.get("status")
                                    logger.error(
                                        f"服务器错误详情: 代码={error_code}, 状态={error_status}, 消息={error_message}"
                                    )
                                else:
                                    # 记录原始错误响应内容
                                    logger.error(f"服务器错误响应: {error_json}")
                            except Exception as e:
                                logger.warning(f"无法解析服务器错误响应: {str(e)}")

                            if response.status == 403:
                                # 只针对硅基流动的V3和R1进行降级处理
                                if (
                                    self.model_name.startswith("Pro/deepseek-ai")
                                    and self.base_url == "https://api.siliconflow.cn/v1/"
                                ):
                                    old_model_name = self.model_name
                                    self.model_name = self.model_name[4:]  # 移除"Pro/"前缀
                                    logger.warning(f"检测到403错误，模型从 {old_model_name} 降级为 {self.model_name}")

                                    # 对全局配置进行更新
                                    if global_config.llm_normal.get("name") == old_model_name:
                                        global_config.llm_normal["name"] = self.model_name
                                        logger.warning(f"将全局配置中的 llm_normal 模型临时降级至{self.model_name}")

                                    if global_config.llm_reasoning.get("name") == old_model_name:
                                        global_config.llm_reasoning["name"] = self.model_name
                                        logger.warning(f"将全局配置中的 llm_reasoning 模型临时降级至{self.model_name}")

                                    # 更新payload中的模型名
                                    if payload and "model" in payload:
                                        payload["model"] = self.model_name

                                    # 重新尝试请求
                                    retry -= 1  # 不计入重试次数
                                    continue

                            raise RuntimeError(f"请求被拒绝: {error_code_mapping.get(response.status)}")

                        response.raise_for_status()
                        reasoning_content = ""

                        # 将流式输出转化为非流式输出
                        if stream_mode:
                            flag_delta_content_finished = False
                            accumulated_content = ""
                            usage = None  # 初始化usage变量，避免未定义错误

                            async for line_bytes in response.content:
                                line = line_bytes.decode("utf-8").strip()
                                if not line:
                                    continue
                                if line.startswith("data:"):
                                    data_str = line[5:].strip()
                                    if data_str == "[DONE]":
                                        break
                                    try:
                                        chunk = json.loads(data_str)
                                        if flag_delta_content_finished:
                                            chunk_usage = chunk.get("usage", None)
                                            if chunk_usage:
                                                usage = chunk_usage  # 获取token用量
                                        else:
                                            delta = chunk["choices"][0]["delta"]
                                            delta_content = delta.get("content")
                                            if delta_content is None:
                                                delta_content = ""
                                            accumulated_content += delta_content
                                            # 检测流式输出文本是否结束
                                            finish_reason = chunk["choices"][0].get("finish_reason")
                                            if delta.get("reasoning_content", None):
                                                reasoning_content += delta["reasoning_content"]
                                            if finish_reason == "stop":
                                                chunk_usage = chunk.get("usage", None)
                                                if chunk_usage:
                                                    usage = chunk_usage
                                                    break
                                                # 部分平台在文本输出结束前不会返回token用量，此时需要再获取一次chunk
                                                flag_delta_content_finished = True

                                    except Exception as e:
                                        logger.exception(f"解析流式输出错误: {str(e)}")
                            content = accumulated_content
                            think_match = re.search(r"<think>(.*?)</think>", content, re.DOTALL)
                            if think_match:
                                reasoning_content = think_match.group(1).strip()
                            content = re.sub(r"<think>.*?</think>", "", content, flags=re.DOTALL).strip()
                            # 构造一个伪result以便调用自定义响应处理器或默认处理器
                            result = {
                                "choices": [{"message": {"content": content, "reasoning_content": reasoning_content}}],
                                "usage": usage,
                            }
                            return (
                                response_handler(result)
                                if response_handler
                                else self._default_response_handler(result, user_id, request_type, endpoint)
                            )
                        else:
                            result = await response.json()
                            # 使用自定义处理器或默认处理
                            return (
                                response_handler(result)
                                if response_handler
                                else self._default_response_handler(result, user_id, request_type, endpoint)
                            )

            except aiohttp.ClientResponseError as e:
                # 处理aiohttp抛出的响应错误
                if retry < policy["max_retries"] - 1:
                    wait_time = policy["base_wait"] * (2**retry)
                    logger.error(f"HTTP响应错误，等待{wait_time}秒后重试... 状态码: {e.status}, 错误: {e.message}")
                    try:
                        if hasattr(e, "response") and e.response and hasattr(e.response, "text"):
                            error_text = await e.response.text()
                            try:
                                error_json = json.loads(error_text)
                                if isinstance(error_json, list) and len(error_json) > 0:
                                    for error_item in error_json:
                                        if "error" in error_item and isinstance(error_item["error"], dict):
                                            error_obj = error_item["error"]
                                            logger.error(
                                                f"服务器错误详情: 代码={error_obj.get('code')}, "
                                                f"状态={error_obj.get('status')}, "
                                                f"消息={error_obj.get('message')}"
                                            )
                                elif isinstance(error_json, dict) and "error" in error_json:
                                    error_obj = error_json.get("error", {})
                                    logger.error(
                                        f"服务器错误详情: 代码={error_obj.get('code')}, "
                                        f"状态={error_obj.get('status')}, "
                                        f"消息={error_obj.get('message')}"
                                    )
                                else:
                                    logger.error(f"服务器错误响应: {error_json}")
                            except (json.JSONDecodeError, TypeError) as json_err:
                                logger.warning(f"响应不是有效的JSON: {str(json_err)}, 原始内容: {error_text[:200]}")
                    except (AttributeError, TypeError, ValueError) as parse_err:
                        logger.warning(f"无法解析响应错误内容: {str(parse_err)}")

                    await asyncio.sleep(wait_time)
                else:
                    logger.critical(f"HTTP响应错误达到最大重试次数: 状态码: {e.status}, 错误: {e.message}")
                    # 安全地检查和记录请求详情
                    if (
                        image_base64
                        and payload
                        and isinstance(payload, dict)
                        and "messages" in payload
                        and len(payload["messages"]) > 0
                    ):
                        if isinstance(payload["messages"][0], dict) and "content" in payload["messages"][0]:
                            content = payload["messages"][0]["content"]
                            if isinstance(content, list) and len(content) > 1 and "image_url" in content[1]:
                                payload["messages"][0]["content"][1]["image_url"]["url"] = (
                                    f"data:image/{image_format.lower() if image_format else 'jpeg'};base64,"
                                    f"{image_base64[:10]}...{image_base64[-10:]}"
                                )
                    logger.critical(f"请求头: {await self._build_headers(no_key=True)} 请求体: {payload}")
                    raise RuntimeError(f"API请求失败: 状态码 {e.status}, {e.message}") from e
            except Exception as e:
                if retry < policy["max_retries"] - 1:
                    wait_time = policy["base_wait"] * (2**retry)
                    logger.error(f"请求失败，等待{wait_time}秒后重试... 错误: {str(e)}")
                    await asyncio.sleep(wait_time)
                else:
                    logger.critical(f"请求失败: {str(e)}")
                    # 安全地检查和记录请求详情
                    if (
                        image_base64
                        and payload
                        and isinstance(payload, dict)
                        and "messages" in payload
                        and len(payload["messages"]) > 0
                    ):
                        if isinstance(payload["messages"][0], dict) and "content" in payload["messages"][0]:
                            content = payload["messages"][0]["content"]
                            if isinstance(content, list) and len(content) > 1 and "image_url" in content[1]:
                                payload["messages"][0]["content"][1]["image_url"]["url"] = (
                                    f"data:image/{image_format.lower() if image_format else 'jpeg'};base64,"
                                    f"{image_base64[:10]}...{image_base64[-10:]}"
                                )
                    logger.critical(f"请求头: {await self._build_headers(no_key=True)} 请求体: {payload}")
                    raise RuntimeError(f"API请求失败: {str(e)}") from e

        logger.error("达到最大重试次数，请求仍然失败")
        raise RuntimeError("达到最大重试次数，API请求仍然失败")

    async def _transform_parameters(self, params: dict) -> dict:
        """
        根据模型名称转换参数：
        - 对于需要转换的OpenAI CoT系列模型（例如 "o3-mini"），删除 'temperature' 参数，
        并将 'max_tokens' 重命名为 'max_completion_tokens'
        """
        # 复制一份参数，避免直接修改原始数据
        new_params = dict(params)

        if self.model_name.lower() in self.MODELS_NEEDING_TRANSFORMATION:
            # 删除 'temperature' 参数（如果存在）
            new_params.pop("temperature", None)
            # 如果存在 'max_tokens'，则重命名为 'max_completion_tokens'
            if "max_tokens" in new_params:
                new_params["max_completion_tokens"] = new_params.pop("max_tokens")
        return new_params

    async def _build_payload(self, prompt: str, image_base64: str = None, image_format: str = None) -> dict:
        """构建请求体"""
        # 复制一份参数，避免直接修改 self.params
        params_copy = await self._transform_parameters(self.params)
        if image_base64:
            payload = {
                "model": self.model_name,
                "messages": [
                    {
                        "role": "user",
                        "content": [
                            {"type": "text", "text": prompt},
                            {
                                "type": "image_url",
                                "image_url": {"url": f"data:image/{image_format.lower()};base64,{image_base64}"},
                            },
                        ],
                    }
                ],
                "max_tokens": global_config.max_response_length,
                **params_copy,
            }
        else:
            payload = {
                "model": self.model_name,
                "messages": [{"role": "user", "content": prompt}],
                "max_tokens": global_config.max_response_length,
                **params_copy,
            }
        # 如果 payload 中依然存在 max_tokens 且需要转换，在这里进行再次检查
        if self.model_name.lower() in self.MODELS_NEEDING_TRANSFORMATION and "max_tokens" in payload:
            payload["max_completion_tokens"] = payload.pop("max_tokens")
        return payload

    def _default_response_handler(
        self, result: dict, user_id: str = "system", request_type: str = None, endpoint: str = "/chat/completions"
    ) -> Tuple:
        """默认响应解析"""
        if "choices" in result and result["choices"]:
            message = result["choices"][0]["message"]
            content = message.get("content", "")
            content, reasoning = self._extract_reasoning(content)
            reasoning_content = message.get("model_extra", {}).get("reasoning_content", "")
            if not reasoning_content:
                reasoning_content = message.get("reasoning_content", "")
                if not reasoning_content:
                    reasoning_content = reasoning

            # 记录token使用情况
            usage = result.get("usage", {})
            if usage:
                prompt_tokens = usage.get("prompt_tokens", 0)
                completion_tokens = usage.get("completion_tokens", 0)
                total_tokens = usage.get("total_tokens", 0)
                self._record_usage(
                    prompt_tokens=prompt_tokens,
                    completion_tokens=completion_tokens,
                    total_tokens=total_tokens,
                    user_id=user_id,
                    request_type=request_type if request_type is not None else self.request_type,
                    endpoint=endpoint,
                )

            return content, reasoning_content

        return "没有返回结果", ""

    @staticmethod
    def _extract_reasoning(content: str) -> Tuple[str, str]:
        """CoT思维链提取"""
        match = re.search(r"(?:<think>)?(.*?)</think>", content, re.DOTALL)
        content = re.sub(r"(?:<think>)?.*?</think>", "", content, flags=re.DOTALL, count=1).strip()
        if match:
            reasoning = match.group(1).strip()
        else:
            reasoning = ""
        return content, reasoning

    async def _build_headers(self, no_key: bool = False) -> dict:
        """构建请求头"""
        if no_key:
            return {"Authorization": "Bearer **********", "Content-Type": "application/json"}
        else:
            return {"Authorization": f"Bearer {self.api_key}", "Content-Type": "application/json"}
            # 防止小朋友们截图自己的key

    async def generate_response(self, prompt: str) -> Tuple[str, str, str]:
        """根据输入的提示生成模型的异步响应"""

        content, reasoning_content = await self._execute_request(endpoint="/chat/completions", prompt=prompt)
        return content, reasoning_content, self.model_name

    async def generate_response_for_image(self, prompt: str, image_base64: str, image_format: str) -> Tuple[str, str]:
        """根据输入的提示和图片生成模型的异步响应"""

        content, reasoning_content = await self._execute_request(
            endpoint="/chat/completions", prompt=prompt, image_base64=image_base64, image_format=image_format
        )
        return content, reasoning_content

    async def generate_response_async(self, prompt: str, **kwargs) -> Union[str, Tuple[str, str]]:
        """异步方式根据输入的提示生成模型的响应"""
        # 构建请求体
        data = {
            "model": self.model_name,
            "messages": [{"role": "user", "content": prompt}],
            "max_tokens": global_config.max_response_length,
            **self.params,
            **kwargs,
        }

        content, reasoning_content = await self._execute_request(
            endpoint="/chat/completions", payload=data, prompt=prompt
        )
        return content, reasoning_content

    async def get_embedding(self, text: str) -> Union[list, None]:
        """异步方法：获取文本的embedding向量

        Args:
            text: 需要获取embedding的文本

        Returns:
            list: embedding向量，如果失败则返回None
        """

        if len(text) < 1:
            logger.debug("该消息没有长度，不再发送获取embedding向量的请求")
            return None

        def embedding_handler(result):
            """处理响应"""
            if "data" in result and len(result["data"]) > 0:
                # 提取 token 使用信息
                usage = result.get("usage", {})
                if usage:
                    prompt_tokens = usage.get("prompt_tokens", 0)
                    completion_tokens = usage.get("completion_tokens", 0)
                    total_tokens = usage.get("total_tokens", 0)
                    # 记录 token 使用情况
                    self._record_usage(
                        prompt_tokens=prompt_tokens,
                        completion_tokens=completion_tokens,
                        total_tokens=total_tokens,
                        user_id="system",  # 可以根据需要修改 user_id
                        # request_type="embedding",  # 请求类型为 embedding
                        request_type=self.request_type,  # 请求类型为 text
                        endpoint="/embeddings",  # API 端点
                    )
                    return result["data"][0].get("embedding", None)
                return result["data"][0].get("embedding", None)
            return None

        embedding = await self._execute_request(
            endpoint="/embeddings",
            prompt=text,
            payload={"model": self.model_name, "input": text, "encoding_format": "float"},
            retry_policy={"max_retries": 2, "base_wait": 6},
            response_handler=embedding_handler,
        )
        return embedding


def compress_base64_image_by_scale(base64_data: str, target_size: int = 0.8 * 1024 * 1024) -> str:
    """压缩base64格式的图片到指定大小
    Args:
        base64_data: base64编码的图片数据
        target_size: 目标文件大小（字节），默认0.8MB
    Returns:
        str: 压缩后的base64图片数据
    """
    try:
        # 将base64转换为字节数据
        image_data = base64.b64decode(base64_data)

        # 如果已经小于目标大小，直接返回原图
        if len(image_data) <= 2 * 1024 * 1024:
            return base64_data

        # 将字节数据转换为图片对象
        img = Image.open(io.BytesIO(image_data))

        # 获取原始尺寸
        original_width, original_height = img.size

        # 计算缩放比例
        scale = min(1.0, (target_size / len(image_data)) ** 0.5)

        # 计算新的尺寸
        new_width = int(original_width * scale)
        new_height = int(original_height * scale)

        # 创建内存缓冲区
        output_buffer = io.BytesIO()

        # 如果是GIF，处理所有帧
        if getattr(img, "is_animated", False):
            frames = []
            for frame_idx in range(img.n_frames):
                img.seek(frame_idx)
                new_frame = img.copy()
                new_frame = new_frame.resize((new_width // 2, new_height // 2), Image.Resampling.LANCZOS)  # 动图折上折
                frames.append(new_frame)

            # 保存到缓冲区
            frames[0].save(
                output_buffer,
                format="GIF",
                save_all=True,
                append_images=frames[1:],
                optimize=True,
                duration=img.info.get("duration", 100),
                loop=img.info.get("loop", 0),
            )
        else:
            # 处理静态图片
            resized_img = img.resize((new_width, new_height), Image.Resampling.LANCZOS)

            # 保存到缓冲区，保持原始格式
            if img.format == "PNG" and img.mode in ("RGBA", "LA"):
                resized_img.save(output_buffer, format="PNG", optimize=True)
            else:
                resized_img.save(output_buffer, format="JPEG", quality=95, optimize=True)

        # 获取压缩后的数据并转换为base64
        compressed_data = output_buffer.getvalue()
        logger.success(f"压缩图片: {original_width}x{original_height} -> {new_width}x{new_height}")
        logger.info(f"压缩前大小: {len(image_data) / 1024:.1f}KB, 压缩后大小: {len(compressed_data) / 1024:.1f}KB")

        return base64.b64encode(compressed_data).decode("utf-8")

    except Exception as e:
        logger.error(f"压缩图片失败: {str(e)}")
        import traceback

        logger.error(traceback.format_exc())
        return base64_data<|MERGE_RESOLUTION|>--- conflicted
+++ resolved
@@ -33,14 +33,8 @@
     def __init__(self, model, **kwargs):
         # 将大写的配置键转换为小写并从config中获取实际值
         try:
-<<<<<<< HEAD
             self.api_key = os.environ[model["key"]]
             self.base_url = os.environ[model["base_url"]]
-=======
-            self.api_key = getattr(env_config, model["key"])
-            self.base_url = getattr(env_config, model["base_url"])
-            # print(self.api_key, self.base_url)
->>>>>>> 94a55469
         except AttributeError as e:
             logger.error(f"原始 model dict 信息：{model}")
             logger.error(f"配置错误：找不到对应的配置项 - {str(e)}")
