--- conflicted
+++ resolved
@@ -206,203 +206,18 @@
             **self.params
         }
 
-<<<<<<< HEAD
-        # 发送请求到完整的 chat/completions 端点
-        api_url = f"{self.base_url.rstrip('/')}/chat/completions"
-        logger.info(f"Request URL: {api_url}")  # 记录请求的 URL
-
-        max_retries = 3
-        base_wait_time = 15
-
-        async with aiohttp.ClientSession() as session:
-            for retry in range(max_retries):
-                try:
-                    async with session.post(api_url, headers=headers, json=data) as response:
-                        if response.status == 429:
-                            wait_time = base_wait_time * (2 ** retry)  # 指数退避
-                            logger.warning(f"遇到请求限制(429)，等待{wait_time}秒后重试...")
-                            await asyncio.sleep(wait_time)
-                            continue
-
-                        response.raise_for_status()  # 检查其他响应状态
-
-                        result = await response.json()
-                        if "choices" in result and len(result["choices"]) > 0:
-                            message = result["choices"][0]["message"]
-                            content = message.get("content", "")
-                            think_match = None
-                            reasoning_content = message.get("reasoning_content", "")
-                            if not reasoning_content:
-                                think_match = re.search(r'(?:<think>)?(.*?)</think>', content, re.DOTALL)
-                            if think_match:
-                                reasoning_content = think_match.group(1).strip()
-                            content = re.sub(r'(?:<think>)?.*?</think>', '', content, flags=re.DOTALL, count=1).strip()
-                            return content, reasoning_content
-                        return "没有返回结果", ""
-
-                except Exception as e:
-                    if retry < max_retries - 1:  # 如果还有重试机会
-                        wait_time = base_wait_time * (2 ** retry)
-                        logger.error(f"[回复]请求失败，等待{wait_time}秒后重试... 错误: {str(e)}")
-                        await asyncio.sleep(wait_time)
-                    else:
-                        logger.error(f"请求失败: {str(e)}")
-                        logger.critical(f"请求头: {headers} 请求体: {data}")
-                        return f"请求失败: {str(e)}", ""
-
-            logger.error("达到最大重试次数，请求仍然失败")
-            return "达到最大重试次数，请求仍然失败", ""
-
-
-
-    def generate_response_for_image_sync(self, prompt: str, image_base64: str) -> Tuple[str, str]:
-        """同步方法：根据输入的提示和图片生成模型的响应"""
-        headers = {
-            "Authorization": f"Bearer {self.api_key}",
-            "Content-Type": "application/json"
-        }
-
-        image_base64=compress_base64_image_by_scale(image_base64)
-
-        # 构建请求体
-        data = {
-            "model": self.model_name,
-            "messages": [
-                {
-                    "role": "user",
-                    "content": [
-                        {
-                            "type": "text",
-                            "text": prompt
-                        },
-                        {
-                            "type": "image_url",
-                            "image_url": {
-                                "url": f"data:image/jpeg;base64,{image_base64}"
-                            }
-                        }
-                    ]
-                }
-            ],
-            **self.params
-        }
-
-        # 发送请求到完整的chat/completions端点
-        api_url = f"{self.base_url.rstrip('/')}/chat/completions"
-        logger.info(f"发送请求到URL: {api_url}/{self.model_name}")  # 记录请求的URL
-
-        max_retries = 2
-        base_wait_time = 6
-
-        for retry in range(max_retries):
-            try:
-                response = requests.post(api_url, headers=headers, json=data, timeout=30)
-
-                if response.status_code == 429:
-                    wait_time = base_wait_time * (2 ** retry)
-                    logger.warning(f"遇到请求限制(429)，等待{wait_time}秒后重试...")
-                    time.sleep(wait_time)
-                    continue
-
-                response.raise_for_status()  # 检查其他响应状态
-
-                result = response.json()
-                if "choices" in result and len(result["choices"]) > 0:
-                    message = result["choices"][0]["message"]
-                    content = message.get("content", "")
-                    think_match = None
-                    reasoning_content = message.get("reasoning_content", "")
-                    if not reasoning_content:
-                        think_match = re.search(r'(?:<think>)?(.*?)</think>', content, re.DOTALL)
-                    if think_match:
-                        reasoning_content = think_match.group(1).strip()
-                    content = re.sub(r'(?:<think>)?.*?</think>', '', content, flags=re.DOTALL, count=1).strip()
-                    return content, reasoning_content
-                return "没有返回结果", ""
-
-            except Exception as e:
-                if retry < max_retries - 1:  # 如果还有重试机会
-                    wait_time = base_wait_time * (2 ** retry)
-                    logger.error(f"[image_sync回复]请求失败，等待{wait_time}秒后重试... 错误: {str(e)}", exc_info=True)
-                    time.sleep(wait_time)
-                else:
-                    logger.critical(f"请求失败: {str(e)}", exc_info=True)
-                    logger.critical(f"请求头: {headers} 请求体: {data}")
-                    raise RuntimeError(f"API请求失败: {str(e)}")
-
-        logger.error("达到最大重试次数，请求仍然失败")
-        raise RuntimeError("达到最大重试次数，API请求仍然失败")
-
-    def get_embedding_sync(self, text: str) -> Union[list, None]:
-        """同步方法：获取文本的embedding向量
-        
-        Args:
-            text: 需要获取embedding的文本
-            
-        Returns:
-            list: embedding向量，如果失败则返回None
-        """
-        headers = {
-            "Authorization": f"Bearer {self.api_key}",
-            "Content-Type": "application/json"
-        }
-
-        data = {
-            "model": self.model_name,
-            "input": text,
-            "encoding_format": "float"
-        }
-
-        api_url = f"{self.base_url.rstrip('/')}/embeddings"
-        logger.info(f"发送请求到URL: {api_url}/{self.model_name}")  # 记录请求的URL
-
-        max_retries = 2
-        base_wait_time = 6
-
-        for retry in range(max_retries):
-            try:
-                response = requests.post(api_url, headers=headers, json=data, timeout=30)
-
-                if response.status_code == 429:
-                    wait_time = base_wait_time * (2 ** retry)
-                    logger.warning(f"遇到请求限制(429)，等待{wait_time}秒后重试...")
-                    time.sleep(wait_time)
-                    continue
-
-                response.raise_for_status()
-
-                result = response.json()
-                if 'data' in result and len(result['data']) > 0:
-                    return result['data'][0]['embedding']
-                return None
-
-            except Exception as e:
-                if retry < max_retries - 1:
-                    wait_time = base_wait_time * (2 ** retry)
-                    logger.error(f"[embedding_sync]请求失败，等待{wait_time}秒后重试... 错误: {str(e)}", exc_info=True)
-                    time.sleep(wait_time)
-                else:
-                    logger.critical(f"embedding请求失败: {str(e)}", exc_info=True)
-                    logger.critical(f"请求头: {headers} 请求体: {data}")
-                    return None
-
-        logger.error("达到最大重试次数，embedding请求仍然失败")
-        return None
-=======
         content, reasoning_content = await self._execute_request(
             endpoint="/chat/completions",
             payload=data,
             prompt=prompt
         )
         return content, reasoning_content
->>>>>>> d0047e82
-
-    async def get_embedding(self, text: str, model: str = "BAAI/bge-m3") -> Union[list, None]:
+
+    async def get_embedding(self, text: str) -> Union[list, None]:
         """异步方法：获取文本的embedding向量
         
         Args:
             text: 需要获取embedding的文本
-            model: 使用的模型名称，默认为"BAAI/bge-m3"
             
         Returns:
             list: embedding向量，如果失败则返回None
@@ -417,7 +232,7 @@
             endpoint="/embeddings",
             prompt=text,
             payload={
-                "model": model,
+                "model": self.model_name,
                 "input": text,
                 "encoding_format": "float"
             },
