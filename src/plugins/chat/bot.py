import time
from random import random

from loguru import logger
from nonebot.adapters.onebot.v11 import Bot, GroupMessageEvent

from ..memory_system.memory import hippocampus
from ..moods.moods import MoodManager  # 导入情绪管理器
from .config import global_config
from .cq_code import CQCode,cq_code_tool # 导入CQCode模块
from .emoji_manager import emoji_manager  # 导入表情包管理器
from .llm_generator import ResponseGenerator
from .message import MessageSending, MessageRecv, MessageThinking, MessageSet
from .message_cq import (
    MessageRecvCQ,
    MessageSendCQ,
)
from .chat_stream import chat_manager
from .message_sender import message_manager  # 导入新的消息管理器
from .relationship_manager import relationship_manager
from .storage import MessageStorage
from .utils import calculate_typing_time, is_mentioned_bot_in_txt
from .utils_image import image_path_to_base64
from .willing_manager import willing_manager  # 导入意愿管理器
from .message_base import UserInfo, GroupInfo, Seg

class ChatBot:
    def __init__(self):
        self.storage = MessageStorage()
        self.gpt = ResponseGenerator()
        self.bot = None  # bot 实例引用
        self._started = False
        self.mood_manager = MoodManager.get_instance()  # 获取情绪管理器单例
        self.mood_manager.start_mood_update()  # 启动情绪更新
        
        self.emoji_chance = 0.2  # 发送表情包的基础概率
        # self.message_streams = MessageStreamContainer()
        
    async def _ensure_started(self):
        """确保所有任务已启动"""
        if not self._started:
            self._started = True

    async def handle_message(self, event: GroupMessageEvent, bot: Bot) -> None:
        """处理收到的群消息"""
        
        self.bot = bot  # 更新 bot 实例
        
        

        group_info = await bot.get_group_info(group_id=event.group_id)
        sender_info = await bot.get_group_member_info(group_id=event.group_id, user_id=event.user_id, no_cache=True)
        
        await relationship_manager.update_relationship(user_id = event.user_id, data = sender_info)
        await relationship_manager.update_relationship_value(user_id = event.user_id, relationship_value = 0.5)
        
        message_cq=MessageRecvCQ(
            message_id=event.message_id,
            user_id=event.user_id,
            raw_message=str(event.original_message),
            group_id=event.group_id,
            reply_message=event.reply,
            platform='qq'
        )
        message_json=message_cq.to_dict()
<<<<<<< HEAD

        # 进入maimbot
=======
>>>>>>> 5566f178
        message=MessageRecv(**message_json)
        await message.process()
        groupinfo=message.message_info.group_info
        userinfo=message.message_info.user_info
        messageinfo=message.message_info
        chat = await chat_manager.get_or_create_stream(platform=messageinfo.platform, user_info=userinfo, group_info=groupinfo)
<<<<<<< HEAD

        # 消息过滤，涉及到config有待更新
=======
>>>>>>> 5566f178
        if groupinfo:
            if groupinfo.group_id not in global_config.talk_allowed_groups:
                return
        else:
            if userinfo:
                if userinfo.user_id in []:
                    pass
                else:
                    return 
            else:
                return
        if userinfo.user_id in global_config.ban_user_id:
            return
        # 过滤词
        for word in global_config.ban_words:
            if word in message.processed_plain_text:
                logger.info(f"\033[1;32m[{groupinfo.group_name}]{userinfo.user_nickname}:\033[0m {message.processed_plain_text}")
                logger.info(f"\033[1;32m[过滤词识别]\033[0m 消息中含有{word}，filtered")
                return
        
        current_time = time.strftime("%Y-%m-%d %H:%M:%S", time.localtime(messageinfo.time))



        # topic=await topic_identifier.identify_topic_llm(message.processed_plain_text)
        topic = ''
        interested_rate = 0
        interested_rate = await hippocampus.memory_activate_value(message.processed_plain_text)/100
        print(f"\033[1;32m[记忆激活]\033[0m 对{message.processed_plain_text}的激活度:---------------------------------------{interested_rate}\n")
        # logger.info(f"\033[1;32m[主题识别]\033[0m 使用{global_config.topic_extract}主题: {topic}")
        
        await self.storage.store_message(message,chat, topic[0] if topic else None)

        is_mentioned = is_mentioned_bot_in_txt(message.processed_plain_text)
        reply_probability = await willing_manager.change_reply_willing_received(
<<<<<<< HEAD
            chat_stream=chat,
=======
            platform=messageinfo.platform,
            user_info=userinfo,
            group_info=groupinfo,
>>>>>>> 5566f178
            topic=topic[0] if topic else None,
            is_mentioned_bot=is_mentioned,
            config=global_config,
            is_emoji=message.is_emoji,
            interested_rate=interested_rate
        )
        current_willing = willing_manager.get_willing(
<<<<<<< HEAD
            chat_stream=chat
        )
        
        print(f"\033[1;32m[{current_time}][{chat.group_info.group_name}]{chat.user_info.user_nickname}:\033[0m {message.processed_plain_text}\033[1;36m[回复意愿:{current_willing:.2f}][概率:{reply_probability * 100:.1f}%]\033[0m")
=======
            platform=messageinfo.platform,
            user_info=userinfo,
            group_info=groupinfo
        )
        
        print(f"\033[1;32m[{current_time}][{groupinfo.group_name}]{userinfo.user_nickname}:\033[0m {message.processed_plain_text}\033[1;36m[回复意愿:{current_willing:.2f}][概率:{reply_probability * 100:.1f}%]\033[0m")
>>>>>>> 5566f178

        response = None
        
        if random() < reply_probability:
            bot_user_info=UserInfo(
                user_id=global_config.BOT_QQ,
                user_nickname=global_config.BOT_NICKNAME,
                platform=messageinfo.platform
            )
            tinking_time_point = round(time.time(), 2)
            think_id = 'mt' + str(tinking_time_point)
            thinking_message = MessageThinking.from_chat_stream(
                chat_stream=chat,
                message_id=think_id,
                reply=message
            )
            
            message_manager.add_message(thinking_message)

            willing_manager.change_reply_willing_sent(
<<<<<<< HEAD
                chat_stream=chat
=======
                platform=messageinfo.platform,
                user_info=userinfo,
                group_info=groupinfo
>>>>>>> 5566f178
            )
            
            response,raw_content = await self.gpt.generate_response(message)
            
        if response:
            container = message_manager.get_container(chat.stream_id)
            thinking_message = None
            # 找到message,删除
            for msg in container.messages:
<<<<<<< HEAD
                if isinstance(msg, MessageThinking) and msg.message_info.message_id == think_id:
=======
                if isinstance(msg, MessageThinking) and msg.message_id == think_id:
>>>>>>> 5566f178
                    thinking_message = msg
                    container.messages.remove(msg)
                    break
                    
            # 如果找不到思考消息，直接返回
            if not thinking_message:
                print(f"\033[1;33m[警告]\033[0m 未找到对应的思考消息，可能已超时被移除")
                return
            
            #记录开始思考的时间，避免从思考到回复的时间太久
            thinking_start_time = thinking_message.thinking_start_time
            message_set = MessageSet(chat, think_id)
            #计算打字时间，1是为了模拟打字，2是避免多条回复乱序
            accu_typing_time = 0
            
            mark_head = False
            for msg in response:
                # print(f"\033[1;32m[回复内容]\033[0m {msg}")
                #通过时间改变时间戳
                typing_time = calculate_typing_time(msg)
                accu_typing_time += typing_time
                timepoint = tinking_time_point + accu_typing_time
                
                message_segment = Seg(type='text', data=msg)
                bot_message = MessageSending(
                    message_id=think_id,
                    chat_stream=chat,
                    message_segment=message_segment,
                    reply=message,
                    is_head=not mark_head,
                    is_emoji=False
                )
                if not mark_head:
                    mark_head = True
                message_set.add_message(bot_message)
                
            #message_set 可以直接加入 message_manager
            # print(f"\033[1;32m[回复]\033[0m 将回复载入发送容器")
            message_manager.add_message(message_set)
            
            bot_response_time = tinking_time_point

            if random() < global_config.emoji_chance:
                emoji_raw = await emoji_manager.get_emoji_for_text(response)
                
                # 检查是否 <没有找到> emoji
                if emoji_raw != None:
                    emoji_path,discription = emoji_raw

                    emoji_cq =  image_path_to_base64(emoji_path)
                    
                    if random() < 0.5:
                        bot_response_time = tinking_time_point - 1
                    else:
                        bot_response_time = bot_response_time + 1
                        
                    message_segment = Seg(type='emoji', data=emoji_cq)
                    bot_message = MessageSending(
                        message_id=think_id,
                        chat_stream=chat,
                        message_segment=message_segment,
                        reply=message,
                        is_head=False,
                        is_emoji=True
                    )
                    message_manager.add_message(bot_message)
            emotion = await self.gpt._get_emotion_tags(raw_content)
            print(f"为 '{response}' 获取到的情感标签为：{emotion}")
            valuedict={
                'happy': 0.5,
                'angry': -1,
                'sad': -0.5,
                'surprised': 0.2,
                'disgusted': -1.5,
                'fearful': -0.7,
                'neutral': 0.1
            }
            await relationship_manager.update_relationship_value(message.user_id, relationship_value=valuedict[emotion[0]])
            # 使用情绪管理器更新情绪
            self.mood_manager.update_mood_from_emotion(emotion[0], global_config.mood_intensity_factor)
            
            willing_manager.change_reply_willing_after_sent(
                platform=messageinfo.platform,
                user_info=userinfo,
                group_info=groupinfo
            )

# 创建全局ChatBot实例
chat_bot = ChatBot()<|MERGE_RESOLUTION|>--- conflicted
+++ resolved
@@ -11,7 +11,12 @@
 from .emoji_manager import emoji_manager  # 导入表情包管理器
 from .llm_generator import ResponseGenerator
 from .message import MessageSending, MessageRecv, MessageThinking, MessageSet
+from .message import MessageSending, MessageRecv, MessageThinking, MessageSet
 from .message_cq import (
+    MessageRecvCQ,
+    MessageSendCQ,
+)
+from .chat_stream import chat_manager
     MessageRecvCQ,
     MessageSendCQ,
 )
@@ -21,7 +26,9 @@
 from .storage import MessageStorage
 from .utils import calculate_typing_time, is_mentioned_bot_in_txt
 from .utils_image import image_path_to_base64
+from .utils_image import image_path_to_base64
 from .willing_manager import willing_manager  # 导入意愿管理器
+from .message_base import UserInfo, GroupInfo, Seg
 from .message_base import UserInfo, GroupInfo, Seg
 
 class ChatBot:
@@ -47,6 +54,7 @@
         self.bot = bot  # 更新 bot 实例
         
         
+        
 
         group_info = await bot.get_group_info(group_id=event.group_id)
         sender_info = await bot.get_group_member_info(group_id=event.group_id, user_id=event.user_id, no_cache=True)
@@ -55,7 +63,11 @@
         await relationship_manager.update_relationship_value(user_id = event.user_id, relationship_value = 0.5)
         
         message_cq=MessageRecvCQ(
+        message_cq=MessageRecvCQ(
             message_id=event.message_id,
+            user_id=event.user_id,
+            raw_message=str(event.original_message),
+            group_id=event.group_id,
             user_id=event.user_id,
             raw_message=str(event.original_message),
             group_id=event.group_id,
@@ -63,22 +75,16 @@
             platform='qq'
         )
         message_json=message_cq.to_dict()
-<<<<<<< HEAD
 
         # 进入maimbot
-=======
->>>>>>> 5566f178
         message=MessageRecv(**message_json)
         await message.process()
         groupinfo=message.message_info.group_info
         userinfo=message.message_info.user_info
         messageinfo=message.message_info
         chat = await chat_manager.get_or_create_stream(platform=messageinfo.platform, user_info=userinfo, group_info=groupinfo)
-<<<<<<< HEAD
 
         # 消息过滤，涉及到config有待更新
-=======
->>>>>>> 5566f178
         if groupinfo:
             if groupinfo.group_id not in global_config.talk_allowed_groups:
                 return
@@ -96,9 +102,12 @@
         for word in global_config.ban_words:
             if word in message.processed_plain_text:
                 logger.info(f"\033[1;32m[{groupinfo.group_name}]{userinfo.user_nickname}:\033[0m {message.processed_plain_text}")
+            if word in message.processed_plain_text:
+                logger.info(f"\033[1;32m[{groupinfo.group_name}]{userinfo.user_nickname}:\033[0m {message.processed_plain_text}")
                 logger.info(f"\033[1;32m[过滤词识别]\033[0m 消息中含有{word}，filtered")
                 return
         
+        current_time = time.strftime("%Y-%m-%d %H:%M:%S", time.localtime(messageinfo.time))
         current_time = time.strftime("%Y-%m-%d %H:%M:%S", time.localtime(messageinfo.time))
 
 
@@ -114,13 +123,7 @@
 
         is_mentioned = is_mentioned_bot_in_txt(message.processed_plain_text)
         reply_probability = await willing_manager.change_reply_willing_received(
-<<<<<<< HEAD
             chat_stream=chat,
-=======
-            platform=messageinfo.platform,
-            user_info=userinfo,
-            group_info=groupinfo,
->>>>>>> 5566f178
             topic=topic[0] if topic else None,
             is_mentioned_bot=is_mentioned,
             config=global_config,
@@ -128,23 +131,19 @@
             interested_rate=interested_rate
         )
         current_willing = willing_manager.get_willing(
-<<<<<<< HEAD
             chat_stream=chat
         )
         
         print(f"\033[1;32m[{current_time}][{chat.group_info.group_name}]{chat.user_info.user_nickname}:\033[0m {message.processed_plain_text}\033[1;36m[回复意愿:{current_willing:.2f}][概率:{reply_probability * 100:.1f}%]\033[0m")
-=======
-            platform=messageinfo.platform,
-            user_info=userinfo,
-            group_info=groupinfo
-        )
-        
-        print(f"\033[1;32m[{current_time}][{groupinfo.group_name}]{userinfo.user_nickname}:\033[0m {message.processed_plain_text}\033[1;36m[回复意愿:{current_willing:.2f}][概率:{reply_probability * 100:.1f}%]\033[0m")
->>>>>>> 5566f178
 
         response = None
         
         if random() < reply_probability:
+            bot_user_info=UserInfo(
+                user_id=global_config.BOT_QQ,
+                user_nickname=global_config.BOT_NICKNAME,
+                platform=messageinfo.platform
+            )
             bot_user_info=UserInfo(
                 user_id=global_config.BOT_QQ,
                 user_nickname=global_config.BOT_NICKNAME,
@@ -157,31 +156,27 @@
                 message_id=think_id,
                 reply=message
             )
+            thinking_message = MessageThinking.from_chat_stream(
+                chat_stream=chat,
+                message_id=think_id,
+                reply=message
+            )
             
             message_manager.add_message(thinking_message)
 
             willing_manager.change_reply_willing_sent(
-<<<<<<< HEAD
                 chat_stream=chat
-=======
-                platform=messageinfo.platform,
-                user_info=userinfo,
-                group_info=groupinfo
->>>>>>> 5566f178
             )
             
             response,raw_content = await self.gpt.generate_response(message)
             
         if response:
+            container = message_manager.get_container(chat.stream_id)
             container = message_manager.get_container(chat.stream_id)
             thinking_message = None
             # 找到message,删除
             for msg in container.messages:
-<<<<<<< HEAD
                 if isinstance(msg, MessageThinking) and msg.message_info.message_id == think_id:
-=======
-                if isinstance(msg, MessageThinking) and msg.message_id == think_id:
->>>>>>> 5566f178
                     thinking_message = msg
                     container.messages.remove(msg)
                     break
@@ -193,6 +188,7 @@
             
             #记录开始思考的时间，避免从思考到回复的时间太久
             thinking_start_time = thinking_message.thinking_start_time
+            message_set = MessageSet(chat, think_id)
             message_set = MessageSet(chat, think_id)
             #计算打字时间，1是为了模拟打字，2是避免多条回复乱序
             accu_typing_time = 0
@@ -207,7 +203,15 @@
                 
                 message_segment = Seg(type='text', data=msg)
                 bot_message = MessageSending(
+                message_segment = Seg(type='text', data=msg)
+                bot_message = MessageSending(
                     message_id=think_id,
+                    chat_stream=chat,
+                    message_segment=message_segment,
+                    reply=message,
+                    is_head=not mark_head,
+                    is_emoji=False
+                )
                     chat_stream=chat,
                     message_segment=message_segment,
                     reply=message,
@@ -232,12 +236,22 @@
                     emoji_path,discription = emoji_raw
 
                     emoji_cq =  image_path_to_base64(emoji_path)
+                    emoji_cq =  image_path_to_base64(emoji_path)
                     
                     if random() < 0.5:
                         bot_response_time = tinking_time_point - 1
                     else:
                         bot_response_time = bot_response_time + 1
                         
+                    message_segment = Seg(type='emoji', data=emoji_cq)
+                    bot_message = MessageSending(
+                        message_id=think_id,
+                        chat_stream=chat,
+                        message_segment=message_segment,
+                        reply=message,
+                        is_head=False,
+                        is_emoji=True
+                    )
                     message_segment = Seg(type='emoji', data=emoji_cq)
                     bot_message = MessageSending(
                         message_id=think_id,
@@ -268,6 +282,12 @@
                 user_info=userinfo,
                 group_info=groupinfo
             )
+            
+            willing_manager.change_reply_willing_after_sent(
+                platform=messageinfo.platform,
+                user_info=userinfo,
+                group_info=groupinfo
+            )
 
 # 创建全局ChatBot实例
 chat_bot = ChatBot()