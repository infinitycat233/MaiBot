--- conflicted
+++ resolved
@@ -25,12 +25,8 @@
         "当千石可乐或可乐酱要求你禁言时使用",
         "当你想回避某个话题时使用",
     ]
-<<<<<<< HEAD
     default = True  # 不是默认动作，需要手动添加到使用集
-    associated_types = ["command",'text']
-=======
-    default = False  # 不是默认动作，需要手动添加到使用集
->>>>>>> 222080f6
+    associated_types = ["command", "text"]
 
     async def process(self) -> Tuple[bool, str]:
         """处理测试动作"""
